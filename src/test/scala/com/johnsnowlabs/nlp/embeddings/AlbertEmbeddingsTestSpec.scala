/*
 * Copyright 2017-2022 John Snow Labs
 *
 * Licensed under the Apache License, Version 2.0 (the "License");
 * you may not use this file except in compliance with the License.
 * You may obtain a copy of the License at
 *
 *    http://www.apache.org/licenses/LICENSE-2.0
 *
 * Unless required by applicable law or agreed to in writing, software
 * distributed under the License is distributed on an "AS IS" BASIS,
 * WITHOUT WARRANTIES OR CONDITIONS OF ANY KIND, either express or implied.
 * See the License for the specific language governing permissions and
 * limitations under the License.
 */

package com.johnsnowlabs.nlp.embeddings

import com.johnsnowlabs.nlp.annotator._
import com.johnsnowlabs.nlp.base._
import com.johnsnowlabs.nlp.training.CoNLL
import com.johnsnowlabs.nlp.util.io.ResourceHelper
import com.johnsnowlabs.tags.SlowTest
import com.johnsnowlabs.util.Benchmark
import org.apache.spark.ml.Pipeline
import org.apache.spark.sql.functions.{col, explode, size}
import org.scalatest.flatspec.AnyFlatSpec

class AlbertEmbeddingsTestSpec extends AnyFlatSpec {

  "AlbertEmbeddings" should "correctly load pretrained model" taggedAs SlowTest in {

    val smallCorpus = ResourceHelper.spark.read
      .option("header", "true")
      .csv("src/test/resources/embeddings/sentence_embeddings.csv")

    val documentAssembler = new DocumentAssembler()
      .setInputCol("text")
      .setOutputCol("document")

    val sentence = new SentenceDetector()
      .setInputCols("document")
      .setOutputCol("sentence")

    val tokenizer = new Tokenizer()
      .setInputCols(Array("sentence"))
      .setOutputCol("token")

<<<<<<< HEAD
    val embeddings = AlbertEmbeddings.pretrained()
=======
    val embeddings = AlbertEmbeddings
      .pretrained()
>>>>>>> b36378f3
      .setInputCols("sentence", "token")
      .setOutputCol("embeddings")

    val pipeline = new Pipeline()
      .setStages(Array(documentAssembler, sentence, tokenizer, embeddings))

    val pipelineDF = pipeline.fit(smallCorpus).transform(smallCorpus)
    pipelineDF.select("token.result").show(1, truncate = false)
    pipelineDF.select("embeddings.result").show(1, truncate = false)
    pipelineDF.select("embeddings.metadata").show(1, truncate = false)
    pipelineDF.select("embeddings.embeddings").show(1, truncate = 300)
    pipelineDF.select(size(pipelineDF("embeddings.embeddings")).as("embeddings_size")).show(1)
    Benchmark.time("Time to save BertEmbeddings results") {
      pipelineDF.select("embeddings").write.mode("overwrite").parquet("./tmp_albert_embeddings")
    }
  }

  "AlbertEmbeddings" should "benchmark test" taggedAs SlowTest in {
    import ResourceHelper.spark.implicits._

    val conll = CoNLL()
    val training_data =
      conll.readDataset(ResourceHelper.spark, "src/test/resources/conll2003/eng.train")

    val embeddings = AlbertEmbeddings
      .pretrained()
      .setInputCols("sentence", "token")
      .setOutputCol("embeddings")
      .setMaxSentenceLength(512)

    val pipeline = new Pipeline()
      .setStages(Array(embeddings))

    val pipelineDF = pipeline.fit(training_data).transform(training_data)
    Benchmark.time("Time to save AlbertEmbeddings results") {
      pipelineDF.write.mode("overwrite").parquet("./tmp_bert_embeddings")
    }

    Benchmark.time("Time to finish checking counts in results") {
      println("missing tokens/embeddings: ")
      pipelineDF
        .withColumn("sentence_size", size(col("sentence")))
        .withColumn("token_size", size(col("token")))
        .withColumn("embed_size", size(col("embeddings")))
        .where(col("token_size") =!= col("embed_size"))
        .select("sentence_size", "token_size", "embed_size")
        .show(false)
    }

    Benchmark.time("Time to finish explod/count in results") {
      println("total sentences: ", pipelineDF.select(explode($"sentence.result")).count)
      val totalTokens = pipelineDF.select(explode($"token.result")).count.toInt
      val totalEmbeddings = pipelineDF.select(explode($"embeddings.embeddings")).count.toInt

      println(s"total tokens: $totalTokens")
      println(s"total embeddings: $totalEmbeddings")

      // it is normal that the embeddings is less than total tokens in a sentence/document
      // tokens generate multiple sub-wrods or pieces which won't be included in the final results
      assert(totalTokens >= totalEmbeddings)

    }
  }

  "AlbertEmbeddings" should "be aligned with custom tokens from Tokenizer" taggedAs SlowTest in {

    import ResourceHelper.spark.implicits._

    val ddd = Seq(
      "Rare Hendrix song draft sells for almost $17,000.",
      "EU rejects German call to boycott British lamb .",
      "TORONTO 1996-08-21",
      " carbon emissions have come down without impinging on our growth . . .",
      "carbon emissions have come down without impinging on our growth .\\u2009.\\u2009.").toDF(
      "text")

    val document = new DocumentAssembler()
      .setInputCol("text")
      .setOutputCol("document")

    val tokenizer = new Tokenizer()
      .setInputCols(Array("document"))
      .setOutputCol("token")

    val embeddings = AlbertEmbeddings
      .pretrained()
      .setInputCols("document", "token")
      .setOutputCol("embeddings")
      .setMaxSentenceLength(512)

    val pipeline = new Pipeline().setStages(Array(document, tokenizer, embeddings))

    val pipelineModel = pipeline.fit(ddd)
    val pipelineDF = pipelineModel.transform(ddd)

    pipelineDF.select("token").show(false)
    pipelineDF.select("embeddings.result").show(false)
    pipelineDF
      .withColumn("token_size", size(col("token")))
      .withColumn("embed_size", size(col("embeddings")))
      .where(col("token_size") =!= col("embed_size"))
      .select("token_size", "embed_size", "token.result", "embeddings.result")
      .show(false)

    val totalTokens = pipelineDF.select(explode($"token.result")).count.toInt
    val totalEmbeddings = pipelineDF.select(explode($"embeddings.embeddings")).count.toInt

    println(s"total tokens: $totalTokens")
    println(s"total embeddings: $totalEmbeddings")

    assert(totalTokens == totalEmbeddings)

  }
}<|MERGE_RESOLUTION|>--- conflicted
+++ resolved
@@ -46,12 +46,8 @@
       .setInputCols(Array("sentence"))
       .setOutputCol("token")
 
-<<<<<<< HEAD
-    val embeddings = AlbertEmbeddings.pretrained()
-=======
     val embeddings = AlbertEmbeddings
       .pretrained()
->>>>>>> b36378f3
       .setInputCols("sentence", "token")
       .setOutputCol("embeddings")
 
