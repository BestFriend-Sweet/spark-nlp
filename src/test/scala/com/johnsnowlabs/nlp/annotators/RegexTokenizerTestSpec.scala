package com.johnsnowlabs.nlp.annotators

import com.johnsnowlabs.nlp.AnnotatorType.TOKEN
import com.johnsnowlabs.nlp.annotator._
import com.johnsnowlabs.nlp.base._
import com.johnsnowlabs.nlp.util.io.ResourceHelper
import com.johnsnowlabs.nlp.{Annotation, DataBuilder}
import org.apache.spark.ml.Pipeline
import org.scalatest.FlatSpec

class RegexTokenizerTestSpec extends FlatSpec {

  "RegexTokenizer" should "correctly tokenize by space" in {

    val testData = ResourceHelper.spark.createDataFrame(Seq(
      (1, "This is my first sentence. This is my second."),
      (2, "This is my third sentence. This is my forth.")
    )).toDF("id", "text")

    val expectedTokens = Seq(
      Annotation(TOKEN, 0, 3, "this", Map("sentence" -> "0")),
      Annotation(TOKEN, 5, 6, "is", Map("sentence" -> "0")),
      Annotation(TOKEN, 8, 9, "my", Map("sentence" -> "0")),
      Annotation(TOKEN, 11, 15, "first", Map("sentence" -> "0")),
      Annotation(TOKEN, 17, 25, "sentence.", Map("sentence" -> "0")),
      Annotation(TOKEN, 0, 3, "this", Map("sentence" -> "1")),
      Annotation(TOKEN, 5, 6, "is", Map("sentence" -> "1")),
      Annotation(TOKEN, 8, 9, "my", Map("sentence" -> "1")),
      Annotation(TOKEN, 11, 17, "second.", Map("sentence" -> "1")),
      Annotation(TOKEN, 0, 3, "this", Map("sentence" -> "0")),
      Annotation(TOKEN, 5, 6, "is", Map("sentence" -> "0")),
      Annotation(TOKEN, 8, 9, "my", Map("sentence" -> "0")),
      Annotation(TOKEN, 11, 15, "third", Map("sentence" -> "0")),
      Annotation(TOKEN, 17, 25, "sentence.", Map("sentence" -> "0")),
      Annotation(TOKEN, 0, 3, "this", Map("sentence" -> "1")),
      Annotation(TOKEN, 5, 6, "is", Map("sentence" -> "1")),
      Annotation(TOKEN, 8, 9, "my", Map("sentence" -> "1")),
      Annotation(TOKEN, 11, 16, "forth.", Map("sentence" -> "1"))
    )

    val documentAssembler = new DocumentAssembler()
      .setInputCol("text")
      .setOutputCol("document")

    val sentence = new SentenceDetector()
      .setInputCols("document")
      .setOutputCol("sentence")

    val regexTokenizer = new RegexTokenizer()
      .setInputCols(Array("sentence"))
      .setOutputCol("regexToken")
      .setToLowercase(true)
      .setPattern("\\s+")

    val pipeline = new Pipeline()
      .setStages(Array(
        documentAssembler,
        sentence,
        regexTokenizer
      ))

    val pipelineDF = pipeline.fit(testData).transform(testData)

    //    pipelineDF.select(size(pipelineDF("regexToken.result")).as("totalTokens")).show
    //    pipelineDF.select(pipelineDF("document")).show(false)
    //    pipelineDF.select(pipelineDF("sentence")).show(false)
    //    pipelineDF.select(pipelineDF("regexToken.result")).show(false)
    //    pipelineDF.select(pipelineDF("regexToken")).show(false)

    val regexTokensResults = Annotation.collect(pipelineDF, "regexToken").flatten.toSeq
    assert(regexTokensResults == expectedTokens)

  }

  "RegexTokenizer" should "correctly tokenize by patterns" in {

    val testData = ResourceHelper.spark.createDataFrame(Seq(
      (1, "T1-T2 DATE**[12/24/13] 10/12, ph+ 90%"))).toDF("id", "text")

    val expectedTokens = Seq(
      Annotation(TOKEN, 0, 1, "t1", Map("sentence" -> "0")),
      Annotation(TOKEN, 3, 4, "t2", Map("sentence" -> "0")),
      Annotation(TOKEN, 6, 9, "date", Map("sentence" -> "0")),
      Annotation(TOKEN, 12, 21, "[12/24/13]", Map("sentence" -> "0")),
      Annotation(TOKEN, 23, 27, "10/12", Map("sentence" -> "0")),
      Annotation(TOKEN, 30, 32, "ph+", Map("sentence" -> "0")),
      Annotation(TOKEN, 34, 36, "90%", Map("sentence" -> "0"))
    )

    val documentAssembler = new DocumentAssembler()
      .setInputCol("text")
      .setOutputCol("document")

    val sentence = new SentenceDetector()
      .setInputCols("document")
      .setOutputCol("sentence")

    val regexTokenizer = new RegexTokenizer()
      .setInputCols(Array("sentence"))
      .setOutputCol("regexToken")
      .setToLowercase(true)
      .setPattern("([^a-zA-Z\\/0-9\\[\\]+%])")

    val pipeline = new Pipeline()
      .setStages(Array(
        documentAssembler,
        sentence,
        regexTokenizer
      ))

    val pipelineDF = pipeline.fit(testData).transform(testData)

    //    pipelineDF.select(size(pipelineDF("regexToken.result")).as("totalTokens")).show
    //    pipelineDF.select(pipelineDF("document")).show(false)
    //    pipelineDF.select(pipelineDF("sentence")).show(false)
    //    pipelineDF.select(pipelineDF("regexToken.result")).show(false)
    //    pipelineDF.select(pipelineDF("regexToken")).show(false)

    val regexTokensResults = Annotation.collect(pipelineDF, "regexToken").flatten.toSeq
    assert(regexTokensResults == expectedTokens)

  }

  "a Tokenizer" should "should correctly tokenize a parsed doc" in {

    val content = "1. T1-T2 DATE**[12/24/13] $1.99 () (10/12), ph+ 90%"
    val pattern = "\\s+|(?=[-.:;*+,$&%\\[\\]])|(?<=[-.:;*+,$&%\\[\\]])"

    val data = DataBuilder.basicDataBuild(content)

    val documentAssembler = new DocumentAssembler()
      .setInputCol("text")
      .setOutputCol("document")

    val sentenceDetect = new SentenceDetector()
      .setInputCols(Array("document"))
      .setOutputCol("sentence")
      .setCustomBounds(Array("\n"))

    val tokenizer = new RegexTokenizer()
      .setInputCols(Array("sentence"))
      .setOutputCol("regexToken")
      .setPattern(pattern)
<<<<<<< HEAD
      .setPositionalMask(true)
=======
>>>>>>> 7e8e874c

    //#.setSplitPattern("\s+|(?=[^a-zA-Z0-9_/])|(?<=[^a-zA-Z0-9_/])")
    //#.setSplitPattern("\s+|(?=[-.:;*+,$&%\[\]])|(?<=[-.:;*+,$&%\[\]])")

    val pipeline = new Pipeline().setStages(Array(documentAssembler, sentenceDetect, tokenizer))

    val pipelineDF = pipeline.fit(data).transform(data)

    //    pipelineDF.select("token").collect().foreach {
    //      row => println(row.getSeq[Row](0).map(Annotation(_)).mkString("\n"))
    //    }

    val expectedTokens = Seq(
      Annotation(TOKEN, 0, 0, "1", Map("sentence" -> "0")),
      Annotation(TOKEN, 1, 1, ".", Map("sentence" -> "0")),
      Annotation(TOKEN, 3, 4, "T1", Map("sentence" -> "0")),
      Annotation(TOKEN, 5, 5, "-", Map("sentence" -> "0")),
      Annotation(TOKEN, 6, 7, "T2", Map("sentence" -> "0")),
      Annotation(TOKEN, 9, 12, "DATE", Map("sentence" -> "0")),
      Annotation(TOKEN, 13, 13, "*", Map("sentence" -> "0")),
      Annotation(TOKEN, 14, 14, "*", Map("sentence" -> "0")),
      Annotation(TOKEN, 15, 15, "[", Map("sentence" -> "0")),
      Annotation(TOKEN, 16, 23, "12/24/13", Map("sentence" -> "0")),
      Annotation(TOKEN, 24, 24, "]", Map("sentence" -> "0")),
      Annotation(TOKEN, 26, 26, "$", Map("sentence" -> "0")),
      Annotation(TOKEN, 27, 27, "1", Map("sentence" -> "0")),
      Annotation(TOKEN, 28, 28, ".", Map("sentence" -> "0")),
      Annotation(TOKEN, 29, 30, "99", Map("sentence" -> "0")),
      Annotation(TOKEN, 32, 33, "()", Map("sentence" -> "0")),
      Annotation(TOKEN, 35, 41, "(10/12)", Map("sentence" -> "0")),
      Annotation(TOKEN, 42, 42, ",", Map("sentence" -> "0")),
      Annotation(TOKEN, 44, 45, "ph", Map("sentence" -> "0")),
      Annotation(TOKEN, 46, 46, "+", Map("sentence" -> "0")),
      Annotation(TOKEN, 48, 49, "90", Map("sentence" -> "0")),
      Annotation(TOKEN, 50, 50, "%", Map("sentence" -> "0"))
    )

    val regexTokensResults = Annotation.collect(pipelineDF, "regexToken").flatten.toSeq
    assert(regexTokensResults == expectedTokens)
  }
<<<<<<< HEAD

=======
>>>>>>> 7e8e874c
}<|MERGE_RESOLUTION|>--- conflicted
+++ resolved
@@ -141,10 +141,7 @@
       .setInputCols(Array("sentence"))
       .setOutputCol("regexToken")
       .setPattern(pattern)
-<<<<<<< HEAD
       .setPositionalMask(true)
-=======
->>>>>>> 7e8e874c
 
     //#.setSplitPattern("\s+|(?=[^a-zA-Z0-9_/])|(?<=[^a-zA-Z0-9_/])")
     //#.setSplitPattern("\s+|(?=[-.:;*+,$&%\[\]])|(?<=[-.:;*+,$&%\[\]])")
@@ -185,8 +182,5 @@
     val regexTokensResults = Annotation.collect(pipelineDF, "regexToken").flatten.toSeq
     assert(regexTokensResults == expectedTokens)
   }
-<<<<<<< HEAD
 
-=======
->>>>>>> 7e8e874c
 }