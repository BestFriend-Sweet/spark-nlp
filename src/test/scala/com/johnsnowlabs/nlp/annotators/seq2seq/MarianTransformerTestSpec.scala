/*
 * Copyright 2017-2022 John Snow Labs
 *
 * Licensed under the Apache License, Version 2.0 (the "License");
 * you may not use this file except in compliance with the License.
 * You may obtain a copy of the License at
 *
 *    http://www.apache.org/licenses/LICENSE-2.0
 *
 * Unless required by applicable law or agreed to in writing, software
 * distributed under the License is distributed on an "AS IS" BASIS,
 * WITHOUT WARRANTIES OR CONDITIONS OF ANY KIND, either express or implied.
 * See the License for the specific language governing permissions and
 * limitations under the License.
 */

package com.johnsnowlabs.nlp.annotators.seq2seq

import com.johnsnowlabs.nlp.annotator._
import com.johnsnowlabs.nlp.base._
import com.johnsnowlabs.nlp.util.io.ResourceHelper
import com.johnsnowlabs.tags.SlowTest
import com.johnsnowlabs.util.Benchmark
import org.apache.spark.ml.{Pipeline, PipelineModel}
import org.scalatest.flatspec.AnyFlatSpec

class MarianTransformerTestSpec extends AnyFlatSpec {

  "MarianTransformer" should "ignore bad token ids" taggedAs SlowTest in {

<<<<<<< HEAD
    val smallCorpus = ResourceHelper.spark.createDataFrame(Seq(
      (1, "Le principal facteur de réchauffement est l'émission de gaz à effet de serre, dont plus de 90 % sont le dioxyde de " +
        "carbone (CO2) et le méthane. La combustion de combustibles fossiles comme le charbon, le pétrole et le gaz naturel pour " +
        "la consommation d'énergie est la principale source de ces émissions, avec des contributions supplémentaires de l'agriculture, " +
        "de la déforestation et de la production industrielle. La cause humaine du changement climatique n'est contestée par aucun organisme " +
        "scientifique de renommée nationale ou internationale. L'augmentation de la température est accélérée ou tempérée par les rétroactions " +
        "climatiques, telles que la perte de couverture de neige et de glace réfléchissant la lumière du soleil, l'augmentation de la vapeur " +
        "d'eau (un gaz à effet de serre lui-même) et les modifications des puits de carbone terrestres et océaniques."),
      (1, "Donald John Trump (pronunciación en inglés: /ˈdɒnəld d͡ʒɒn trʌmp/ ( escuchar); Nueva York, 14 de junio de 1946) " +
        "es un empresario, director ejecutivo, inversor en bienes inmuebles, personalidad televisiva y político estadounidense " +
        "que ejerció como el 45.º presidente de los Estados Unidos de América desde el 20 de enero de 2017 hasta el 20 de enero de 2021.2 " +
        "Nacido y criado en un barrio del distrito neoyorquino de Queens llamado «Jamaica», Trump obtuvo el título de bachiller en economía en " +
        "la Wharton School de la Universidad de Pensilvania en 1968. En 1971, se hizo cargo de la empresa familiar de bienes inmuebles y construcción " +
        "Elizabeth Trump & Son, que más tarde sería renombrada como Trump Organization. Durante su carrera empresarial, Trump construyó, renovó y " +
        "gestionó numerosas torres de oficinas, hoteles, casinos y campos de golf. Fue accionista principal de los concursos de belleza Miss USA y " +
        "Miss Universo desde 1996 hasta 2015, y prestó el uso de su nombre en la marca de varios productos. De 2004 a 2015, participó en The Apprentice, " +
        "un reality show de la NBC. En 2016, la revista Forbes lo enumeró como la 324.ª persona más rica del mundo (la 113.ª de los Estados Unidos), con un " +
        "valor neto de 4500 millones de dólares. Según las estimaciones de Forbes en febrero de 2018, Trump se encuentra entre las personas más ricas" +
        " del mundo en el puesto 766, con un valor neto de 3100 millones de dólares."),
      (2, "Това е български език."),
      (3, "Y esto al español."),
      (4, "Isto deve ir para o português.")
    )).toDF("id", "text").repartition(1)
=======
    val smallCorpus = ResourceHelper.spark
      .createDataFrame(Seq(
        (
          1,
          "Le principal facteur de réchauffement est l'émission de gaz à effet de serre, dont plus de 90 % sont le dioxyde de " +
            "carbone (CO2) et le méthane. La combustion de combustibles fossiles comme le charbon, le pétrole et le gaz naturel pour " +
            "la consommation d'énergie est la principale source de ces émissions, avec des contributions supplémentaires de l'agriculture, " +
            "de la déforestation et de la production industrielle. La cause humaine du changement climatique n'est contestée par aucun organisme " +
            "scientifique de renommée nationale ou internationale. L'augmentation de la température est accélérée ou tempérée par les rétroactions " +
            "climatiques, telles que la perte de couverture de neige et de glace réfléchissant la lumière du soleil, l'augmentation de la vapeur " +
            "d'eau (un gaz à effet de serre lui-même) et les modifications des puits de carbone terrestres et océaniques."),
        (
          1,
          "Donald John Trump (pronunciación en inglés: /ˈdɒnəld d͡ʒɒn trʌmp/ ( escuchar); Nueva York, 14 de junio de 1946) " +
            "es un empresario, director ejecutivo, inversor en bienes inmuebles, personalidad televisiva y político estadounidense " +
            "que ejerció como el 45.º presidente de los Estados Unidos de América desde el 20 de enero de 2017 hasta el 20 de enero de 2021.2 " +
            "Nacido y criado en un barrio del distrito neoyorquino de Queens llamado «Jamaica», Trump obtuvo el título de bachiller en economía en " +
            "la Wharton School de la Universidad de Pensilvania en 1968. En 1971, se hizo cargo de la empresa familiar de bienes inmuebles y construcción " +
            "Elizabeth Trump & Son, que más tarde sería renombrada como Trump Organization. Durante su carrera empresarial, Trump construyó, renovó y " +
            "gestionó numerosas torres de oficinas, hoteles, casinos y campos de golf. Fue accionista principal de los concursos de belleza Miss USA y " +
            "Miss Universo desde 1996 hasta 2015, y prestó el uso de su nombre en la marca de varios productos. De 2004 a 2015, participó en The Apprentice, " +
            "un reality show de la NBC. En 2016, la revista Forbes lo enumeró como la 324.ª persona más rica del mundo (la 113.ª de los Estados Unidos), con un " +
            "valor neto de 4500 millones de dólares. Según las estimaciones de Forbes en febrero de 2018, Trump se encuentra entre las personas más ricas" +
            " del mundo en el puesto 766, con un valor neto de 3100 millones de dólares."),
        (2, "Това е български език."),
        (3, "Y esto al español."),
        (4, "Isto deve ir para o português.")))
      .toDF("id", "text")
      .repartition(1)
>>>>>>> b36378f3

    val documentAssembler = new DocumentAssembler()
      .setInputCol("text")
      .setOutputCol("document")

    val sentence = SentenceDetectorDLModel
      .pretrained("sentence_detector_dl", "xx")
      .setInputCols("document")
      .setOutputCol("sentence")

    val marian = MarianTransformer
      .pretrained("opus_mt_mul_en", "xx")
      .setInputCols("sentence")
      .setOutputCol("translation")
      .setBatchSize(1)
      .setMaxInputLength(50)
      .setIgnoreTokenIds(Array(64171))

    val pipeline = new Pipeline()
      .setStages(Array(documentAssembler, sentence, marian))

    val pipelineModel = pipeline.fit(smallCorpus)
    val results = pipelineModel.transform(smallCorpus)

    Benchmark.time("Time to save pipeline the first time") {
      results.select("translation.result").write.mode("overwrite").save("./tmp_t5_pipeline")
    }

    Benchmark.time("Time to save pipeline the second time") {
      results.select("translation.result").write.mode("overwrite").save("./tmp_t5_pipeline")
    }

    Benchmark.time("Time to show") {
      val results = pipelineModel
        .transform(smallCorpus)
        .selectExpr("explode(translation) as translation")
        .where("length(translation.result) > 0")
        .selectExpr("translation.result as translation")
      assert(results.count() > 0, "Should return non-empty translations")
      results.show(truncate = false)
    }
  }

  "MarianTransformer" should "correctly load pretrained model" taggedAs SlowTest in {
    import ResourceHelper.spark.implicits._

    val smallCorpus = Seq(
      "What is the capital of France?",
      "This should go to French",
      "This is a sentence in English that we want to translate to French",
      "Despite a Democratic majority in the General Assembly, Nunn was able to enact most of his priorities, including tax increases that funded improvements to the state park system and the construction of a statewide network of mental health centers.",
      "",
      " ").toDF("text")

    val documentAssembler = new DocumentAssembler()
      .setInputCol("text")
      .setOutputCol("document")

    val sentence = SentenceDetectorDLModel
      .pretrained("sentence_detector_dl", "xx")
      .setInputCols("document")
      .setOutputCol("sentence")

    val marian = MarianTransformer
      .pretrained()
      .setInputCols("document")
      .setOutputCol("translation")
      .setMaxInputLength(512)
      .setMaxOutputLength(50)

    val pipeline = new Pipeline()
      .setStages(Array(documentAssembler, sentence, marian))

    val pipelineModel = pipeline.fit(smallCorpus)

    Benchmark.time("Time to save pipeline the first time") {
      pipelineModel
        .transform(smallCorpus)
        .select("translation.result")
        .write
        .mode("overwrite")
        .save("./tmp_marianmt_pipeline")
    }

    Benchmark.time("Time to save pipeline the second time") {
      pipelineModel
        .transform(smallCorpus)
        .select("translation.result")
        .write
        .mode("overwrite")
        .save("./tmp_marianmt_pipeline")
    }

    Benchmark.time("Time to first show") {
      pipelineModel.transform(smallCorpus).select("translation").show(false)
    }

    Benchmark.time("Time to second show") {
      pipelineModel.transform(smallCorpus).select("translation").show(false)
    }

    Benchmark.time("Time to save pipelineMolde") {
      pipelineModel.write.overwrite.save("./tmp_marianmt")
    }

    val savedPipelineModel = Benchmark.time("Time to load pipelineMolde") {
      PipelineModel.load("./tmp_marianmt")
    }
    val pipelineDF = Benchmark.time("Time to transform") {
      savedPipelineModel.transform(smallCorpus)
    }

    Benchmark.time("Time to show") {
      pipelineDF.select("translation").show(false)
    }
    Benchmark.time("Time to second show") {
      pipelineDF.select("translation").show(false)
    }

  }

}<|MERGE_RESOLUTION|>--- conflicted
+++ resolved
@@ -28,31 +28,6 @@
 
   "MarianTransformer" should "ignore bad token ids" taggedAs SlowTest in {
 
-<<<<<<< HEAD
-    val smallCorpus = ResourceHelper.spark.createDataFrame(Seq(
-      (1, "Le principal facteur de réchauffement est l'émission de gaz à effet de serre, dont plus de 90 % sont le dioxyde de " +
-        "carbone (CO2) et le méthane. La combustion de combustibles fossiles comme le charbon, le pétrole et le gaz naturel pour " +
-        "la consommation d'énergie est la principale source de ces émissions, avec des contributions supplémentaires de l'agriculture, " +
-        "de la déforestation et de la production industrielle. La cause humaine du changement climatique n'est contestée par aucun organisme " +
-        "scientifique de renommée nationale ou internationale. L'augmentation de la température est accélérée ou tempérée par les rétroactions " +
-        "climatiques, telles que la perte de couverture de neige et de glace réfléchissant la lumière du soleil, l'augmentation de la vapeur " +
-        "d'eau (un gaz à effet de serre lui-même) et les modifications des puits de carbone terrestres et océaniques."),
-      (1, "Donald John Trump (pronunciación en inglés: /ˈdɒnəld d͡ʒɒn trʌmp/ ( escuchar); Nueva York, 14 de junio de 1946) " +
-        "es un empresario, director ejecutivo, inversor en bienes inmuebles, personalidad televisiva y político estadounidense " +
-        "que ejerció como el 45.º presidente de los Estados Unidos de América desde el 20 de enero de 2017 hasta el 20 de enero de 2021.2 " +
-        "Nacido y criado en un barrio del distrito neoyorquino de Queens llamado «Jamaica», Trump obtuvo el título de bachiller en economía en " +
-        "la Wharton School de la Universidad de Pensilvania en 1968. En 1971, se hizo cargo de la empresa familiar de bienes inmuebles y construcción " +
-        "Elizabeth Trump & Son, que más tarde sería renombrada como Trump Organization. Durante su carrera empresarial, Trump construyó, renovó y " +
-        "gestionó numerosas torres de oficinas, hoteles, casinos y campos de golf. Fue accionista principal de los concursos de belleza Miss USA y " +
-        "Miss Universo desde 1996 hasta 2015, y prestó el uso de su nombre en la marca de varios productos. De 2004 a 2015, participó en The Apprentice, " +
-        "un reality show de la NBC. En 2016, la revista Forbes lo enumeró como la 324.ª persona más rica del mundo (la 113.ª de los Estados Unidos), con un " +
-        "valor neto de 4500 millones de dólares. Según las estimaciones de Forbes en febrero de 2018, Trump se encuentra entre las personas más ricas" +
-        " del mundo en el puesto 766, con un valor neto de 3100 millones de dólares."),
-      (2, "Това е български език."),
-      (3, "Y esto al español."),
-      (4, "Isto deve ir para o português.")
-    )).toDF("id", "text").repartition(1)
-=======
     val smallCorpus = ResourceHelper.spark
       .createDataFrame(Seq(
         (
@@ -82,7 +57,6 @@
         (4, "Isto deve ir para o português.")))
       .toDF("id", "text")
       .repartition(1)
->>>>>>> b36378f3
 
     val documentAssembler = new DocumentAssembler()
       .setInputCol("text")
