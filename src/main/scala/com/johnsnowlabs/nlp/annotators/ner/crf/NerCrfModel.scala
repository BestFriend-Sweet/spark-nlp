--- conflicted
+++ resolved
@@ -14,12 +14,8 @@
 /*
   Named Entity Recognition model
  */
-<<<<<<< HEAD
-class NerCrfModel(override val uid: String) extends AnnotatorModel[NerCrfModel]
-with ModelWithWordEmbeddings[NerCrfModel]{
-=======
+
 class NerCrfModel(override val uid: String) extends AnnotatorModel[NerCrfModel] with HasWordEmbeddings {
->>>>>>> 60801197
 
   def this() = this(Identifiable.randomUID("NER"))
 
