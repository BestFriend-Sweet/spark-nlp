/*
 * Licensed to the Apache Software Foundation (ASF) under one or more
 * contributor license agreements.  See the NOTICE file distributed with
 * this work for additional information regarding copyright ownership.
 * The ASF licenses this file to You under the Apache License, Version 2.0
 * (the "License"); you may not use this file except in compliance with
 * the License.  You may obtain a copy of the License at
 *
 *    http://www.apache.org/licenses/LICENSE-2.0
 *
 * Unless required by applicable law or agreed to in writing, software
 * distributed under the License is distributed on an "AS IS" BASIS,
 * WITHOUT WARRANTIES OR CONDITIONS OF ANY KIND, either express or implied.
 * See the License for the specific language governing permissions and
 * limitations under the License.
 */

package com.johnsnowlabs.nlp.annotators

import java.util.Calendar
import com.johnsnowlabs.nlp.util.regex.{MatchStrategy, RuleFactory}
import org.apache.spark.ml.param.{BooleanParam, IntParam, Param, Params}

import scala.util.matching.Regex

trait DateMatcherUtils extends Params {

  /**
   * Container of a parsed date with identified bounds
   *
   * @param calendar [[Calendar]] holding parsed date
   * @param start    start bound of detected match
   * @param end      end bound of detected match
   */
  private[annotators] case class MatchedDateTime(calendar: Calendar, start: Int, end: Int)

  /** Standard formal dates, e.g. 05/17/2014 or 17/05/2014 or 2014/05/17 */
  private val formalDate = new Regex("\\b(0?[1-9]|1[012])[-/]([0-2]?[1-9]|[1-3][0-1])[-/](\\d{2,4})\\b", "month", "day", "year")
  private val formalDateAlt = new Regex("\\b([0-2]?[1-9]|[1-3][0-1])[-/](0?[1-9]|1[012])[-/](\\d{2,4})\\b", "day", "month", "year")
  private val formalDateAlt2 = new Regex("\\b(\\d{2,4})[-/](0?[1-9]|1[012])[-/]([0-2]?[1-9]|[1-3][0-1])\\b", "year", "month", "day")
  private val formalDateShort = new Regex("\\b(0?[1-9]|1[012])[-/](\\d{2,4})\\b", "month", "year")

  private val months = Seq("january", "february", "march", "april", "may", "june", "july", "august", "september", "october", "november", "december")
  protected val shortMonths = Seq("jan", "feb", "mar", "apr", "may", "jun", "jul", "aug", "sep", "oct", "nov", "dec")

  /** Relaxed dates, e.g. March 2nd */
  private val relaxedDayNumbered = "\\b([0-2]?[1-9]|[1-3][0-1])(?:st|rd|nd|th)*\\b".r
  private val relaxedMonths = "(?i)" + months.zip(shortMonths).map(m => m._1 + "|" + m._2).mkString("|")
  private val relaxedYear = "\\d{4}\\b|\\B'\\d{2}\\b".r

  /** Relative dates, e.g. tomorrow */
  private val relativeDate = "(?i)(next|last)\\s(week|month|year)".r
<<<<<<< HEAD
  private val relativeDatePast = "(?i)(\\d+)\\s+(week|month|year|weeks|months|years)\\s+(ago)".r
  private val relativeDay = "(?i)(today|tomorrow|yesterday|past tomorrow|day before|day after|day before yesterday|day after tomorrow)".r
=======
  private val relativeDay = "(?i)(today|tomorrow|yesterday|past tomorrow|day before yesterday|day after tomorrow|day before|day after)".r
>>>>>>> 0585de70
  private val relativeExactDay = "(?i)(next|last|past)\\s(mon|tue|wed|thu|fri)".r

  /** standard time representations e.g. 05:42:16 or 5am */
  private val clockTime = new Regex("(?i)([0-2][0-9]):([0-5][0-9])(?::([0-5][0-9]))?", "hour", "minutes", "seconds")
  private val altTime = new Regex("([0-2]?[0-9])\\.([0-5][0-9])\\.?([0-5][0-9])?", "hour", "minutes", "seconds")
  private val coordTIme = new Regex("([0-2]?[0-9])([0-5][0-9])?\\.?([0-5][0-9])?\\s*(?:h|a\\.?m|p\\.?m)", "hour", "minutes", "seconds")
  private val refTime = new Regex("at\\s+([0-9])\\s*([0-5][0-9])*\\s*([0-5][0-9])*")
  protected val amDefinition: Regex = "(?i)(a\\.?m)".r

  protected val defaultMonthWhenMissing = 0
  protected val defaultYearWhenMissing: Int = Calendar.getInstance.get(Calendar.YEAR)

  /**
    * Output format of parsed date (Default: `"yyyy/MM/dd"`)
    *
    * @group param
    * */
  val dateFormat: Param[String] = new Param(this, "dateFormat", "Output format of parsed date")

  /** @group getParam */
  def getFormat: String = $(dateFormat)

  /** @group setParam */
  def setFormat(value: String): this.type = set(dateFormat, value)

  /**
    * Add an anchor year for the relative dates such as a day after tomorrow (Default: `-1`).
    * If it is not set, the by default it will use the current year. Example: 2021
    *
    * @group param
    * */
  val anchorDateYear: Param[Int] = new IntParam(
    this,
    "anchorDateYear",
    "Add an anchor year for the relative dates such as a day after tomorrow. If not set it will use the current year. Example: 2021"
  )

  /** @group setParam */
  def setAnchorDateYear(value: Int): this.type = {
    require(value <= 9999 || value >= 999, "The year must be between 999 and 9999")
    set(anchorDateYear, value)
  }

  /** @group getParam */
  def getAnchorDateYear: Int = $(anchorDateYear)

  /**
    * Add an anchor month for the relative dates such as a day after tomorrow (Default: `-1`).
    * By default it will use the current month. Month values start from `1`, so `1` stands for January.
    *
    * @group param
    */
  val anchorDateMonth: Param[Int] = new IntParam(
    this,
    "anchorDateMonth",
    "Add an anchor month for the relative dates such as a day after tomorrow. If not set it will use the current month. Example: 1 which means January"
  )

  /** @group setParam */
  def setAnchorDateMonth(value: Int): this.type = {
    val normalizedMonth = value - 1
    require(normalizedMonth <= 11 || normalizedMonth >= 0, "The month value is 1-based. e.g., 1 for January. The value must be between 1 and 12")
    set(anchorDateMonth, normalizedMonth)
  }

  /** @group getParam */
  def getAnchorDateMonth: Int = $(anchorDateMonth) + 1

  /**
   * Add an anchor day for the relative dates such as a day after tomorrow (Default: `-1`).
   * By default it will use the current day. The first day of the month has value 1.
   *
   * @group param
   */
  val anchorDateDay: Param[Int] = new IntParam(
    this,
    "anchorDateDay",
    "Add an anchor day of the day for the relative dates such as a day after tomorrow. If not set it will use the current day. Example: 11"
  )

  /** @group setParam */
  def setAnchorDateDay(value: Int): this.type = {
    require(value <= 31 || value >= 1, "The day value starts from 1. The value must be between 1 and 31")
    set(anchorDateDay, value)
  }

  /** @group getParam */
  def getAnchorDateDay: Int = $(anchorDateDay)

  /**
    * Whether to interpret dates as MM/DD/YYYY instead of DD/MM/YYYY (Default: `true`)
    * @group param
    */
  val readMonthFirst: BooleanParam = new BooleanParam(this, "readMonthFirst", "Whether to interpret dates as MM/DD/YYYY instead of DD/MM/YYYY")

  /** @group setParam */
  def setReadMonthFirst(value: Boolean): this.type = set(readMonthFirst, value)

  /** @group getParam */
  def getReadMonthFirst: Boolean = $(readMonthFirst)

  /**
    * Which day to set when it is missing from parsed input (Default: `1`)
    * @group param
    */
  val defaultDayWhenMissing: IntParam = new IntParam(this, "defaultDayWhenMissing", "Which day to set when it is missing from parsed input")

  /** @group setParam */
  def setDefaultDayWhenMissing(value: Int): this.type = set(defaultDayWhenMissing, value)

  /** @group getParam */
  def getDefaultDayWhenMissing: Int = $(defaultDayWhenMissing)

  /** Source language for explicit translation */
  val multiLanguageCapability: BooleanParam = new BooleanParam(this, "autoLanguageDetection", "Activate auto language detection")

  /** To get to use or not the multi-language translation auto detection.
   *
   * @group getParam
   **/
  def getMultiLanguageCapability: Boolean = $(multiLanguageCapability)

  /** To set or not the source language for explicit translation auto detection.
   *
   * @group setParam
   **/
  def setMultiLanguageCapability(value: Boolean): this.type = set(multiLanguageCapability, value)

  /** Source language for explicit translation
   *
   * @group param
   **/
  val sourceLanguage: Param[String] = new Param(this, "sourceLanguage", "source language for explicit translation")

  /** To get to use or not the multi-language translation.
   *
   * @group getParam
   **/
  def getSourceLanguage: String = $(sourceLanguage)

  /** To set or not the source language for explicit translation.
   *
   * @group setParam
   **/
  def setSourceLanguage(value: String): this.type = set(sourceLanguage, value)

  setDefault(
    dateFormat -> "yyyy/MM/dd",
    anchorDateYear -> -1,
    anchorDateMonth -> -1,
    anchorDateDay -> -1,
    readMonthFirst -> true,
    defaultDayWhenMissing -> 1,
    multiLanguageCapability -> false,
    sourceLanguage -> ""
  )

  /**
   * Searches formal date by ordered rules
   * Matching strategy is to find first match only, ignore additional matches from then
   * Any 4 digit year will be assumed a year, any 2 digit year will be as part of XX Century e.g. 1954
   */
  protected val formalFactory = new RuleFactory(MatchStrategy.MATCH_FIRST)

  if ($(readMonthFirst))
    formalFactory
      .addRule(formalDate, "formal date with month at first")
      .addRule(formalDateAlt, "formal date with day at first")
      .addRule(formalDateAlt2, "formal date with year at beginning")
      .addRule(formalDateShort, "formal date short version")
  else
    formalFactory
      .addRule(formalDateAlt, "formal date with day at first")
      .addRule(formalDate, "formal date with month at first")
      .addRule(formalDateAlt2, "formal date with year at beginning")
      .addRule(formalDateShort, "formal date short version")

  /**
   * Searches relaxed dates by ordered rules by more exhaustive to less
   * Strategy used is to match first only. any other matches discarded
   * Auto completes short versions of months. Any two digit year is considered to be XX century
   */
  protected val relaxedFactory: RuleFactory = new RuleFactory(MatchStrategy.MATCH_FIRST)
    .addRule(relaxedDayNumbered, "relaxed days")
    .addRule(relaxedMonths.r, "relaxed months exclusive")
    .addRule(relaxedYear, "relaxed year")

  /**
   * extracts relative dates. Strategy is to get only first match.
   * Will always assume relative day from current time at processing
   * ToDo: Support relative dates from input date
   */
  protected val relativeFactory: RuleFactory = new RuleFactory(MatchStrategy.MATCH_FIRST)
    .addRule(relativeDatePast, "relative dates in the past")
    .addRule(relativeDate, "relative dates")

  /** Searches for relative informal dates such as today or the day after tomorrow */
  protected val tyFactory: RuleFactory = new RuleFactory(MatchStrategy.MATCH_FIRST)
    .addRule(relativeDay, "relative days")

  /** Searches for exactly provided days of the week. Always relative from current time at processing */
  protected val relativeExactFactory: RuleFactory = new RuleFactory(MatchStrategy.MATCH_FIRST)
    .addRule(relativeExactDay, "relative precise dates")

  /**
   * Searches for times of the day
   * dateTime If any dates found previously, keep it as part of the final result
   * text target document
   *
   * @return a final possible date if any found
   */
  protected val timeFactory: RuleFactory = new RuleFactory(MatchStrategy.MATCH_FIRST)
    .addRule(clockTime, "standard time extraction")
    .addRule(altTime, "alternative time format")
    .addRule(coordTIme, "coordinate like time")
    .addRule(refTime, "referred time")

  protected def calculateAnchorCalendar(): Calendar = {
    val calendar = Calendar.getInstance()

    val anchorYear = if ($(anchorDateYear) != -1) $(anchorDateYear) else calendar.get(Calendar.YEAR)
    val anchorMonth = if ($(anchorDateMonth) != -1) $(anchorDateMonth) else calendar.get(Calendar.MONTH)
    val anchorDay = if ($(anchorDateDay) != -1) $(anchorDateDay) else calendar.get(Calendar.DAY_OF_MONTH)

    calendar.set(anchorYear, anchorMonth, anchorDay)
    calendar
  }

  protected def formalDateContentParse(date: RuleFactory.RuleMatch): MatchedDateTime = {
    val formalDate = date.content
    val calendar = new Calendar.Builder()
    MatchedDateTime(
      calendar.setDate(
        if (formalDate.group("year").toInt > 999)
          formalDate.group("year").toInt

        /** If year found is greater than <10> years from now, assume text is talking about 20th century */
        else if (formalDate.group("year").toInt > Calendar.getInstance.get(Calendar.YEAR).toString.takeRight(2).toInt + 10)
          formalDate.group("year").toInt + 1900
        else
          formalDate.group("year").toInt + 2000,
        formalDate.group("month").toInt - 1,
        if (formalDate.groupCount == 3) formalDate.group("day").toInt else $(defaultDayWhenMissing)
      ).build(),
      formalDate.start,
      formalDate.end
    )
  }

  protected def relativeDatePastContentParse(date: RuleFactory.RuleMatch): MatchedDateTime = {

    val relativeDatePast = date.content
    val calendar = calculateAnchorCalendar()
    val amount =  - relativeDatePast.group(1).toInt

    relativeDatePast.group(2) match {
      case "week" | "weeks" => calendar.add(Calendar.WEEK_OF_MONTH, amount)
      case "month" | "months" => calendar.add(Calendar.MONTH, amount)
      case "year" | "years" => calendar.add(Calendar.YEAR, amount)
      case _ =>
    }
    MatchedDateTime(calendar, relativeDatePast.start, relativeDatePast.end)
  }

  protected def relativeDateContentParse(date: RuleFactory.RuleMatch): MatchedDateTime = {
    val relativeDate = date.content
    val calendar = calculateAnchorCalendar()
    val amount = if (relativeDate.group(1) == "next") 1 else -1
    relativeDate.group(2) match {
      case "week" => calendar.add(Calendar.WEEK_OF_MONTH, amount)
      case "month" => calendar.add(Calendar.MONTH, amount)
      case "year" => calendar.add(Calendar.YEAR, amount)
      case _ =>
    }
    MatchedDateTime(calendar, relativeDate.start, relativeDate.end)
  }

  def tomorrowYesterdayContentParse(date: RuleFactory.RuleMatch): MatchedDateTime = {
    val tyDate = date.content
    val calendar = calculateAnchorCalendar()
    tyDate.matched.toLowerCase match {
      case "today" =>
        MatchedDateTime(calendar, tyDate.start, tyDate.end)
      case "tomorrow" =>
        calendar.add(Calendar.DAY_OF_MONTH, 1)
        MatchedDateTime(calendar, tyDate.start, tyDate.end)
      case "past tomorrow" =>
        calendar.add(Calendar.DAY_OF_MONTH, 2)
        MatchedDateTime(calendar, tyDate.start, tyDate.end)
      case "yesterday" =>
        calendar.add(Calendar.DAY_OF_MONTH, -1)
        MatchedDateTime(calendar, tyDate.start, tyDate.end)
      case "day after" =>
        calendar.add(Calendar.DAY_OF_MONTH, 1)
        MatchedDateTime(calendar, tyDate.start, tyDate.end)
      case "day before" =>
        calendar.add(Calendar.DAY_OF_MONTH, -1)
        MatchedDateTime(calendar, tyDate.start, tyDate.end)
      case "day after tomorrow" =>
        calendar.add(Calendar.DAY_OF_MONTH, 2)
        MatchedDateTime(calendar, tyDate.start, tyDate.end)
      case "day before yesterday" =>
        calendar.add(Calendar.DAY_OF_MONTH, -2)
        MatchedDateTime(calendar, tyDate.start, tyDate.end)
      case _ => MatchedDateTime(calendar, tyDate.start, tyDate.end)
    }
  }

  def relativeExactContentParse(possibleDate: RuleFactory.RuleMatch): MatchedDateTime = {
    val relativeDate = possibleDate.content
    val calendar = calculateAnchorCalendar()
    val amount = if (relativeDate.group(1) == "next") 1 else -1
    calendar.add(Calendar.DAY_OF_MONTH, amount)
    relativeDate.group(2) match {
      case "mon" =>
        while (calendar.get(Calendar.DAY_OF_WEEK) != Calendar.MONDAY) {
          calendar.add(Calendar.DAY_OF_MONTH, amount)
        }
      case "tue" =>
        while (calendar.get(Calendar.DAY_OF_WEEK) != Calendar.TUESDAY) {
          calendar.add(Calendar.DAY_OF_MONTH, amount)
        }
      case "wed" =>
        while (calendar.get(Calendar.DAY_OF_WEEK) != Calendar.WEDNESDAY) {
          calendar.add(Calendar.DAY_OF_MONTH, amount)
        }
      case "thu" =>
        while (calendar.get(Calendar.DAY_OF_WEEK) != Calendar.THURSDAY) {
          calendar.add(Calendar.DAY_OF_MONTH, amount)
        }
      case "fri" =>
        while (calendar.get(Calendar.DAY_OF_WEEK) != Calendar.FRIDAY) {
          calendar.add(Calendar.DAY_OF_MONTH, amount)
        }
      case _ =>
    }
    MatchedDateTime(calendar, relativeDate.start, relativeDate.end)
  }

}<|MERGE_RESOLUTION|>--- conflicted
+++ resolved
@@ -50,12 +50,8 @@
 
   /** Relative dates, e.g. tomorrow */
   private val relativeDate = "(?i)(next|last)\\s(week|month|year)".r
-<<<<<<< HEAD
   private val relativeDatePast = "(?i)(\\d+)\\s+(week|month|year|weeks|months|years)\\s+(ago)".r
-  private val relativeDay = "(?i)(today|tomorrow|yesterday|past tomorrow|day before|day after|day before yesterday|day after tomorrow)".r
-=======
   private val relativeDay = "(?i)(today|tomorrow|yesterday|past tomorrow|day before yesterday|day after tomorrow|day before|day after)".r
->>>>>>> 0585de70
   private val relativeExactDay = "(?i)(next|last|past)\\s(mon|tue|wed|thu|fri)".r
 
   /** standard time representations e.g. 05:42:16 or 5am */
