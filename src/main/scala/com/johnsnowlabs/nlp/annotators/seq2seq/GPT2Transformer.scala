--- conflicted
+++ resolved
@@ -412,40 +412,14 @@
    * @return any number of annotations processed for every input annotation. Not necessary one to one relationship
    */
   override def batchAnnotate(batchedAnnotations: Seq[Array[Annotation]]): Seq[Seq[Annotation]] = {
-<<<<<<< HEAD
-    val nonEmptyBatch = batchedAnnotations.filter(_.nonEmpty)
-
-    if (nonEmptyBatch.nonEmpty) {
-      nonEmptyBatch.map(batch => {
-        val nonEmptyAnnotations = batch.filter(_.result.nonEmpty)
-        if (nonEmptyAnnotations.nonEmpty) {
-          this.getModelIfNotSet.predict(
-            sentences = nonEmptyAnnotations,
-            batchSize = 1,
-            minOutputLength = $(minOutputLength),
-            maxOutputLength = $(maxOutputLength),
-            doSample = $(doSample),
-            temperature = $(temperature),
-            topK = $(topK),
-            topP = $(topP),
-            repetitionPenalty = $(repetitionPenalty),
-            noRepeatNgramSize = $(noRepeatNgramSize),
-            task = $(task),
-            randomSeed = this.randomSeed,
-            ignoreTokenIds = $(ignoreTokenIds)
-          )
-        } else {
-          Seq()
-        }
-      })
-=======
+
     val allAnnotations = batchedAnnotations.filter(_.nonEmpty)
       .zipWithIndex
       .flatMap {
         case (annotations, i) => annotations.filter(_.result.nonEmpty).map(x => (x, i))
       }
     val processedAnnotations = if (allAnnotations.nonEmpty) {
-      this.getModelIfNotSet.generateSeq2Seq(
+      this.getModelIfNotSet.predict(
         sentences = allAnnotations.map(_._1),
         batchSize = $(batchSize),
         minOutputLength = $(minOutputLength),
@@ -460,7 +434,6 @@
         randomSeed = this.randomSeed,
         ignoreTokenIds = $(ignoreTokenIds)
       )
->>>>>>> bb2b3433
     } else {
       Seq()
     }
