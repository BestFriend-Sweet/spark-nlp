/*
 * Copyright 2017-2022 John Snow Labs
 *
 * Licensed under the Apache License, Version 2.0 (the "License");
 * you may not use this file except in compliance with the License.
 * You may obtain a copy of the License at
 *
 *    http://www.apache.org/licenses/LICENSE-2.0
 *
 * Unless required by applicable law or agreed to in writing, software
 * distributed under the License is distributed on an "AS IS" BASIS,
 * WITHOUT WARRANTIES OR CONDITIONS OF ANY KIND, either express or implied.
 * See the License for the specific language governing permissions and
 * limitations under the License.
 */

package com.johnsnowlabs.nlp

import org.apache.spark.sql.SparkSession

object SparkNLP {

<<<<<<< HEAD
  val currentVersion = "0.4.3-rc1"
=======
  val currentVersion = "4.1.0"
>>>>>>> fd19dc2d
  val MavenSpark3 = s"com.johnsnowlabs.nlp:spark-nlp_2.12:$currentVersion"
  val MavenGpuSpark3 = s"com.johnsnowlabs.nlp:spark-nlp-gpu_2.12:$currentVersion"
  val MavenSparkM1 = s"com.johnsnowlabs.nlp:spark-nlp-m1_2.12:$currentVersion"
  val MavenSparkAarch64 = s"com.johnsnowlabs.nlp:spark-nlp-aarch64_2.12:$currentVersion"

  /** Start SparkSession with Spark NLP
    *
    * @param gpu
    *   start Spark NLP with GPU
    * @param m1
    *   start Spark NLP for Apple M1 systems
    * @param aarch64
    *   start Spark NLP for Linux Aarch64 systems
    * @param memory
    *   set driver memory for SparkSession
    * @param cache_folder
    *   The location to download and extract pretrained Models and Pipelines (by default, it will
    *   be in the users home directory under `cache_pretrained`.)
    * @param log_folder
    *   The location to use on a cluster for temporarily files such as unpacking indexes for
    *   WordEmbeddings. By default, this locations is the location of `hadoop.tmp.dir` set via
    *   Hadoop configuration for Apache Spark. NOTE: `S3` is not supported and it must be local,
    *   HDFS, or DBFS.
    * @param cluster_tmp_dir
    *   The location to save logs from annotators during training (By default, it will be in the
    *   users home directory under `annotator_logs`.)
    * @return
    *   SparkSession
    */
  def start(
      gpu: Boolean = false,
      m1: Boolean = false,
      aarch64: Boolean = false,
      memory: String = "16G",
      cache_folder: String = "",
      log_folder: String = "",
      cluster_tmp_dir: String = ""): SparkSession = {

    val build = SparkSession
      .builder()
      .appName("Spark NLP")
      .master("local[*]")
      .config("spark.driver.memory", memory)
      .config("spark.serializer", "org.apache.spark.serializer.KryoSerializer")
      .config("spark.kryoserializer.buffer.max", "2000M")
      .config("spark.driver.maxResultSize", "0")

    if (m1) {
      build.config("spark.jars.packages", MavenSparkM1)
    } else if (aarch64) {
      build.config("spark.jars.packages", MavenSparkAarch64)
    } else if (gpu) {
      build.config("spark.jars.packages", MavenGpuSpark3)
    } else {
      build.config("spark.jars.packages", MavenSpark3)
    }

    if (cache_folder.nonEmpty)
      build.config("spark.jsl.settings.pretrained.cache_folder", cache_folder)

    if (log_folder.nonEmpty)
      build.config("spark.jsl.settings.annotator.log_folder", log_folder)

    if (cluster_tmp_dir.nonEmpty)
      build.config("spark.jsl.settings.storage.cluster_tmp_dir", cluster_tmp_dir)

    build.getOrCreate()
  }

  def version(): String = {
    currentVersion
  }

}<|MERGE_RESOLUTION|>--- conflicted
+++ resolved
@@ -20,11 +20,7 @@
 
 object SparkNLP {
 
-<<<<<<< HEAD
-  val currentVersion = "0.4.3-rc1"
-=======
   val currentVersion = "4.1.0"
->>>>>>> fd19dc2d
   val MavenSpark3 = s"com.johnsnowlabs.nlp:spark-nlp_2.12:$currentVersion"
   val MavenGpuSpark3 = s"com.johnsnowlabs.nlp:spark-nlp-gpu_2.12:$currentVersion"
   val MavenSparkM1 = s"com.johnsnowlabs.nlp:spark-nlp-m1_2.12:$currentVersion"
