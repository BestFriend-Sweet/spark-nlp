package com.johnsnowlabs.nlp.embeddings

import java.io.File
import java.nio.file.{Files, Paths}

import com.johnsnowlabs.nlp.AnnotatorModel
import org.apache.hadoop.fs.{FileSystem, Path}
import org.apache.ivy.util.FileUtil
import org.apache.spark.{SparkContext, SparkFiles}
import org.apache.spark.ml.param.{IntParam, Param}


/**
  * Base class for models that uses Word Embeddings.
  * This implementation is based on RocksDB so it has a compact RAM usage
  *
  * Corresponding Approach have to implement AnnotatorWithWordEmbeddings
   */
abstract class ModelWithWordEmbeddings[M <: ModelWithWordEmbeddings[M]]
  extends AnnotatorModel[M] with AutoCloseable {

  val nDims = new IntParam(this, "nDims", "Number of embedding dimensions")
  val indexPath = new Param[String](this, "indexPath", "File that stores Index")

  def setDims(nDims: Int) = set(this.nDims, nDims).asInstanceOf[M]
  def setIndexPath(path: String) = set(this.indexPath, path).asInstanceOf[M]

  lazy val embeddings: Option[WordEmbeddings] = get(indexPath).map { path =>
    // Have to copy file because RockDB changes it and Spark rises Exception
    val src = SparkFiles.get(path)
    val workPath = src + "_work"
    if (!new File(workPath).exists())
      FileUtil.deepCopy(new File(src), new File(workPath), null, false)

    WordEmbeddings(workPath, $(nDims))
  }

  override def close(): Unit = {
    if (embeddings.nonEmpty)
      embeddings.get.close()
  }

  def moveFolderFiles(folderSrc: String, folderDst: String): Unit = {
    for (file <- new File(folderSrc).list()) {
      Files.move(Paths.get(folderSrc, file), Paths.get(folderDst, file))
    }

    Files.delete(Paths.get(folderSrc))
  }

<<<<<<< HEAD
  @transient
  lazy val embeddings: Option[WordEmbeddings] = {
    get(indexPath).map { path =>
      WordEmbeddings(embeddingsFile, $(nDims))
    }
  }
=======
  def deserializeEmbeddings(path: String, spark: SparkContext): Unit = {
    val fs = FileSystem.get(spark.hadoopConfiguration)
>>>>>>> 3ebdb869

    val src = getEmbeddingsSerializedPath(path)

    // 1. Copy to local file
    val localPath = WordEmbeddingsClusterHelper.createLocalPath
    if (fs.exists(src)) {
      fs.copyToLocalFile(src, new Path(localPath))

      // 2. Move files from localPath/embeddings to localPath
      moveFolderFiles(localPath + "/embeddings", localPath)

      // 2. Copy local file to cluster
      WordEmbeddingsClusterHelper.copyIndexToCluster(localPath, spark)

      // 3. Set correct path
      val fileName = WordEmbeddingsClusterHelper.getClusterFileName(localPath).toString
      setIndexPath(fileName)
    }
  }

  def serializeEmbeddings(path: String, spark: SparkContext): Unit = {
    if (isDefined(indexPath)) {
      val index = new Path(SparkFiles.get($(indexPath)))
      val fs = FileSystem.get(spark.hadoopConfiguration)

      val dst = getEmbeddingsSerializedPath(path)
      fs.copyFromLocalFile(false, true, index, dst)
    }
  }

  def getEmbeddingsSerializedPath(path: String) = Path.mergePaths(new Path(path), new Path("/embeddings"))
}<|MERGE_RESOLUTION|>--- conflicted
+++ resolved
@@ -48,18 +48,9 @@
     Files.delete(Paths.get(folderSrc))
   }
 
-<<<<<<< HEAD
-  @transient
-  lazy val embeddings: Option[WordEmbeddings] = {
-    get(indexPath).map { path =>
-      WordEmbeddings(embeddingsFile, $(nDims))
-    }
-  }
-=======
+
   def deserializeEmbeddings(path: String, spark: SparkContext): Unit = {
     val fs = FileSystem.get(spark.hadoopConfiguration)
->>>>>>> 3ebdb869
-
     val src = getEmbeddingsSerializedPath(path)
 
     // 1. Copy to local file
