/*
 * Licensed to the Apache Software Foundation (ASF) under one or more
 * contributor license agreements.  See the NOTICE file distributed with
 * this work for additional information regarding copyright ownership.
 * The ASF licenses this file to You under the Apache License, Version 2.0
 * (the "License"); you may not use this file except in compliance with
 * the License.  You may obtain a copy of the License at
 *
 *    http://www.apache.org/licenses/LICENSE-2.0
 *
 * Unless required by applicable law or agreed to in writing, software
 * distributed under the License is distributed on an "AS IS" BASIS,
 * WITHOUT WARRANTIES OR CONDITIONS OF ANY KIND, either express or implied.
 * See the License for the specific language governing permissions and
 * limitations under the License.
 */

package com.johnsnowlabs.storage

import java.nio.file.{Files, Paths, StandardCopyOption}
import java.util.UUID
import com.amazonaws.auth.DefaultAWSCredentialsProviderChain
import com.johnsnowlabs.nlp.HasCaseSensitiveProperties
import com.johnsnowlabs.nlp.annotators.param.ExternalResourceParam
import com.johnsnowlabs.nlp.pretrained.ResourceDownloader
import com.johnsnowlabs.nlp.util.io.{ExternalResource, ReadAs}
import com.johnsnowlabs.storage.Database.Name
import com.johnsnowlabs.util.{ConfigHelper, ConfigLoader, FileHelper}
import org.apache.hadoop.fs.{FileSystem, Path}
import org.apache.spark.SparkContext
import org.apache.spark.sql.{Dataset, SparkSession}

trait HasStorage extends HasStorageRef with HasExcludableStorage with HasCaseSensitiveProperties {

  protected val databases: Array[Database.Name]

  val storagePath = new ExternalResourceParam(this, "storagePath", "path to file")

  def setStoragePath(path: String, readAs: String): this.type = set(storagePath, new ExternalResource(path, readAs, Map.empty[String, String]))

  def setStoragePath(path: String, readAs: ReadAs.Value): this.type = setStoragePath(path, readAs.toString)

  def getStoragePath: Option[ExternalResource] = get(storagePath)

  protected val missingRefMsg: String = s"Please set storageRef param in $this."

  protected def index(
                       fitDataset: Dataset[_],
                       storageSourcePath: Option[String],
                       readAs: Option[ReadAs.Value],
                       writers: Map[Database.Name, StorageWriter[_]],
                       readOptions: Option[Map[String, String]] = None
                     ): Unit

  protected def createWriter(database: Name, connection: RocksDBConnection): StorageWriter[_]

  private def indexDatabases(
                              databases: Array[Database.Name],
                              resource: Option[ExternalResource],
                              localFiles: Array[String],
                              fitDataset: Dataset[_],
                              spark: SparkContext
                            ): Unit = {

    require(databases.length == localFiles.length, "Storage temp locations must be equal to the amount of databases")

    lazy val connections = databases.zip(localFiles)
      .map { case (database, localFile) => (database, RocksDBConnection.getOrCreate(localFile)) }

    val writers = connections.map { case (db, conn) =>
      (db, createWriter(db, conn))
    }.toMap[Database.Name, StorageWriter[_]]

    val storageSourcePath = resource.map(r => importIfS3(r.path, spark).toUri.toString)
    if (resource.isDefined && new Path(resource.get.path).getFileSystem(spark.hadoopConfiguration).getScheme != "file") {
      val uri = new java.net.URI(storageSourcePath.get.replaceAllLiterally("\\", "/"))
      val fs = FileSystem.get(uri, spark.hadoopConfiguration)
      /** ToDo: What if the file is too large to copy to local? Index directly from hadoop? */
      val tmpFile = Files.createTempFile("sparknlp_", ".str").toAbsolutePath.toString
      fs.copyToLocalFile(new Path(storageSourcePath.get), new Path(tmpFile))
      index(fitDataset, Some(tmpFile), resource.map(_.readAs), writers, resource.map(_.options))
      FileHelper.delete(tmpFile)
    } else {
      index(fitDataset, storageSourcePath, resource.map(_.readAs), writers, resource.map(_.options))
    }

    writers.values.foreach(_.close())
    connections.map(_._2).foreach(_.close())
  }

  private def preload(
                       fitDataset: Dataset[_],
                       resource: Option[ExternalResource],
                       spark: SparkSession,
                       databases: Array[Database.Name]
                     ): Unit = {

    val sparkContext = spark.sparkContext

    val tmpLocalDestinations = {
      databases.map(_ =>
        Files.createTempDirectory(UUID.randomUUID().toString.takeRight(12) + "_idx")
          .toAbsolutePath.toString
      )
    }

    indexDatabases(databases, resource, tmpLocalDestinations, fitDataset, sparkContext)

    val locators = databases.map(database => StorageLocator(database.toString, $(storageRef), spark))

    tmpLocalDestinations.zip(locators).foreach { case (tmpLocalDestination, locator) =>

      /** tmpFiles indexed must be explicitly set to be local files */
<<<<<<< HEAD
      val uri = "file://" + (new java.net.URI(tmpLocalDestination.replaceAllLiterally("\\", "/")).getPath)
=======
      val uri = "file://" + new java.net.URI(tmpLocalDestination.replaceAllLiterally("\\", "/")).getPath
>>>>>>> 4bf9c6da
      StorageHelper.sendToCluster(new Path(uri), locator.clusterFilePath, locator.clusterFileName, locator.destinationScheme, sparkContext)
    }

    // 3. Create Spark Embeddings
    locators.foreach(locator => RocksDBConnection.getOrCreate(locator.clusterFileName))
  }


  private def importIfS3(path: String, spark: SparkContext): Path = {
    val uri = new java.net.URI(path.replaceAllLiterally("\\", "/"))
    var src = new Path(path)
    //if the path contains s3a download to local cache if not present
    if (uri.getScheme != null) {
      if (uri.getScheme.equals("s3a")) {
        var accessKeyId = ConfigLoader.getConfigStringValue(ConfigHelper.accessKeyId)
        var secretAccessKey = ConfigLoader.getConfigStringValue(ConfigHelper.secretAccessKey)

        if (accessKeyId == "" || secretAccessKey == "") {
          val defaultCredentials = new DefaultAWSCredentialsProviderChain().getCredentials
          accessKeyId = defaultCredentials.getAWSAccessKeyId
          secretAccessKey = defaultCredentials.getAWSSecretKey
        }
        var old_key = ""
        var old_secret = ""
        if (spark.hadoopConfiguration.get("fs.s3a.access.key") != null) {
          old_key = spark.hadoopConfiguration.get("fs.s3a.access.key")
          old_secret = spark.hadoopConfiguration.get("fs.s3a.secret.key")
        }
        try {
          val dst = new Path(ResourceDownloader.cacheFolder, src.getName)
          if (!Files.exists(Paths.get(dst.toUri.getPath))) {
            //download s3 resource locally using config keys
            spark.hadoopConfiguration.set("fs.s3a.access.key", accessKeyId)
            spark.hadoopConfiguration.set("fs.s3a.secret.key", secretAccessKey)
            val s3fs = FileSystem.get(uri, spark.hadoopConfiguration)

            val dst_tmp = new Path(ResourceDownloader.cacheFolder, src.getName + "_tmp")


            s3fs.copyToLocalFile(src, dst_tmp)
            // rename to original file
            Files.move(
              Paths.get(dst_tmp.toUri.getRawPath),
              Paths.get(dst.toUri.getRawPath),
              StandardCopyOption.REPLACE_EXISTING
            )

          }
          src = new Path(dst.toUri.getPath)
        }
        finally {
          //reset the keys
          if (!old_key.equals("")) {
            spark.hadoopConfiguration.set("fs.s3a.access.key", old_key)
            spark.hadoopConfiguration.set("fs.s3a.secret.key", old_secret)
          }
        }

      }
    }
    src
  }

  private var preloaded = false

  def indexStorage(fitDataset: Dataset[_], resource: Option[ExternalResource]): Unit = {
    if (!preloaded) {
      preloaded = true
      require(isDefined(storageRef), missingRefMsg)
      preload(
        fitDataset,
        resource,
        fitDataset.sparkSession,
        databases
      )
    }
  }

}<|MERGE_RESOLUTION|>--- conflicted
+++ resolved
@@ -111,11 +111,7 @@
     tmpLocalDestinations.zip(locators).foreach { case (tmpLocalDestination, locator) =>
 
       /** tmpFiles indexed must be explicitly set to be local files */
-<<<<<<< HEAD
-      val uri = "file://" + (new java.net.URI(tmpLocalDestination.replaceAllLiterally("\\", "/")).getPath)
-=======
       val uri = "file://" + new java.net.URI(tmpLocalDestination.replaceAllLiterally("\\", "/")).getPath
->>>>>>> 4bf9c6da
       StorageHelper.sendToCluster(new Path(uri), locator.clusterFilePath, locator.clusterFileName, locator.destinationScheme, sparkContext)
     }
 
