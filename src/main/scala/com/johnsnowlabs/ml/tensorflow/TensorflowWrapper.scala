--- conflicted
+++ resolved
@@ -441,13 +441,8 @@
         if (initAllTables) session.runner().addTarget(InitAllTableOP)
 
         // Extract saved model signatures
-<<<<<<< HEAD
+        // TODO: modelProvider either has to be automatic or allow setting it via .read()
         val signatures = ModelSignatureManager.extractSignatures(modelProvider = "TF2", model)
-=======
-        // todo: change the name to something more universal
-        // todo: modelProvider either has to be automatic or allow setting it via .read()
-        val signatures = BertTFSignManager.extractSignatures(modelProvider = "TF2", model)
->>>>>>> 385ad8a3
 
         val saverDef = model.metaGraphDef().getSaverDef
 
