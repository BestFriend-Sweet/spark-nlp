--- conflicted
+++ resolved
@@ -36,19 +36,6 @@
 
   def encode(sentences: Seq[WordpieceTokenizedSentence], maxSequenceLength: Int): Seq[Array[Int]] = {
 
-<<<<<<< HEAD
-    //    val tokens = sentence.tokens.map(t => t.pieceId)
-
-    if (sentences.isEmpty)
-      return Seq.empty
-    val sentenceLength = sentences.map(x => x.tokens.length)
-    val maxSentenceLength = sentenceLength.max
-
-    sentences.map { sentence =>
-
-      val tokenPieceId = sentence.tokens.map(t => t.pieceId)
-      val diff = maxSentenceLength - tokenPieceId.length
-=======
     val sentencesLength = sentences.map(x => x._1.tokens.length).toArray
     val maxSentenceLength = sentencesLength.max
 
@@ -56,7 +43,6 @@
 
       val tokenPieceId = sentence._1.tokens.map(t => t.pieceId)
       val tokenPieceLength = tokenPieceId.length
->>>>>>> 13d5f47b
 
       if(tokenPieceLength > maxSequenceLength){
         Array(sentenceStartTokenId) ++
@@ -86,19 +72,11 @@
     val tensorsSegments = new TensorResources()
 
     val maxSentenceLength = batch.map(x => x.length).max
-<<<<<<< HEAD
-    val bufferSize = batch.length*maxSentenceLength
-
-    val tokenBuffers = tensors.createIntBuffer(bufferSize)
-    val maskBuffers = tensorsMasks.createIntBuffer(bufferSize)
-    val segmentBuffers = tensorsSegments.createIntBuffer(bufferSize)
-=======
     val batchLength = batch.length
 
     val tokenBuffers = tensors.createIntBuffer(batchLength*maxSentenceLength)
     val maskBuffers = tensorsMasks.createIntBuffer(batchLength*maxSentenceLength)
     val segmentBuffers = tensorsSegments.createIntBuffer(batchLength*maxSentenceLength)
->>>>>>> 13d5f47b
 
     val shape = Array(batch.length.toLong, maxSentenceLength)
 
@@ -206,45 +184,6 @@
     val vectors = sentences.map(s => tag(encode(s, maxSentenceLength)).toArray).toArray
 
     /*Run embeddings calculation by batches*/
-<<<<<<< HEAD
-    sentences
-      .zipWithIndex
-      .flatMap { case (a, i) =>
-        a.zipWithIndex.map { case (a, si) => (a, i, si) }
-      }.foreach { case (sentence, batchIndex, sentenceIndex) =>
-
-      val tokenLength = sentence.tokens.length
-
-      /*All wordpiece embeddings*/
-      val tokenEmbeddings = vectors(batchIndex)(sentenceIndex).slice(1, tokenLength + 1)
-
-      /*Word-level and span-level alignment with Tokenizer
-      https://github.com/google-research/bert#tokenization
-
-      ### Input
-      orig_tokens = ["John", "Johanson", "'s",  "house"]
-      labels      = ["NNP",  "NNP",      "POS", "NN"]
-
-      # bert_tokens == ["[CLS]", "john", "johan", "##son", "'", "s", "house", "[SEP]"]
-      # orig_to_tok_map == [1, 2, 4, 6]*/
-
-      val tokensWithEmbeddings = sentence.tokens.zip(tokenEmbeddings).flatMap {
-        case (token, tokenEmbedding) =>
-          originalTokenSentences(batchIndex)(sentenceIndex).indexedTokens.find(
-            p => p.begin == token.begin).map {
-            indexedToken =>
-              TokenPieceEmbeddings(
-                TokenPiece(wordpiece = token.wordpiece,
-                  token = if (caseSensitive) indexedToken.token else indexedToken.token.toLowerCase(),
-                  pieceId = token.pieceId,
-                  isWordStart = token.isWordStart,
-                  begin = indexedToken.begin,
-                  end = indexedToken.end
-                ),
-                tokenEmbedding
-              )
-          }
-=======
     sentences.zipWithIndex.grouped(batchSize).flatMap{batch =>
       val encoded = encode(batch, maxSentenceLength)
       val vectors = tag(encoded)
@@ -288,7 +227,6 @@
         }
 
         WordpieceEmbeddingsSentence(tokensWithEmbeddings, sentence._2)
->>>>>>> 13d5f47b
       }
       (batchIndex, WordpieceEmbeddingsSentence(tokensWithEmbeddings, sentenceIndex))
       outputBatches(batchIndex) =
