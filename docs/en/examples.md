--- conflicted
+++ resolved
@@ -1,7 +1,6 @@
 ---
 layout: docs
 header: true
-seotitle:
 title: Examples
 key: docs-examples
 permalink: /docs/en/examples
@@ -17,11 +16,7 @@
 # should be Java 8 (Oracle or OpenJDK)
 $ conda create -n sparknlp python=3.7 -y
 $ conda activate sparknlp
-<<<<<<< HEAD
-$ pip install spark-nlp==3.2.2 pyspark
-=======
 $ pip install spark-nlp==3.3.0 pyspark
->>>>>>> b1b2ebab
 ```
 
 ## Google Colab Notebook
@@ -41,11 +36,7 @@
 # -p is for pyspark
 # -s is for spark-nlp
 # by default they are set to the latest
-<<<<<<< HEAD
-!bash colab.sh -p 3.1.2 -s 3.2.2
-=======
 !bash colab.sh -p 3.1.2 -s 3.3.0
->>>>>>> b1b2ebab
 ```
 
 [Spark NLP quick start on Google Colab](https://colab.research.google.com/github/JohnSnowLabs/spark-nlp-workshop/blob/master/jupyter/quick_start_google_colab.ipynb) is a live demo on Google Colab that performs named entity recognitions and sentiment analysis by using Spark NLP pretrained pipelines.
