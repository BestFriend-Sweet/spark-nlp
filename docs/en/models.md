--- conflicted
+++ resolved
@@ -4,11 +4,7 @@
 title: Models
 permalink: /models
 key: docs-models
-<<<<<<< HEAD
 modify_date: "2021-11-21"
-=======
-modify_date: "2021-11-20"
->>>>>>> bdcc7a1c
 ---
 
 <div class="h3-box" markdown="1">
