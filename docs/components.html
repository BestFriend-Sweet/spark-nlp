<!DOCTYPE html>
<!--[if IE 8]>
<html lang="en" class="ie8"> <![endif]-->
<!--[if IE 9]>
<html lang="en" class="ie9"> <![endif]-->
<!--[if !IE]><!-->
<html lang="en"> <!--<![endif]-->
<head>
    <script async src="https://www.googletagmanager.com/gtag/js?id=UA-70312582-1"></script>
    <script>
        window.dataLayer = window.dataLayer || [];
        function gtag() {
            dataLayer.push(arguments)
        }
        ;
        gtag('js', new Date());

        gtag('config', 'UA-70312582-1');
    </script>
    <title>Spark NLP</title>
    <!-- Meta -->
    <meta charset="utf-8">
    <meta http-equiv="X-UA-Compatible" content="IE=edge">
    <meta name="viewport" content="width=device-width, initial-scale=1.0">
    <meta name="description" content="">
    <meta name="author" content="">
    <link rel="shortcut icon" href="fav.ico">
    <link href='http://fonts.googleapis.com/css?family=Open+Sans:300italic,400italic,600italic,700italic,800italic,400,300,600,700,800'
          rel='stylesheet' type='text/css'>
    <!-- Global CSS -->
    <link rel="stylesheet" href="assets/plugins/bootstrap/css/bootstrap.min.css">
    <!-- Plugins CSS -->
    <link rel="stylesheet" href="assets/plugins/font-awesome/css/font-awesome.css">
    <link rel="stylesheet" href="assets/plugins/prism/prism.css">
    <link rel="stylesheet" href="assets/plugins/lightbox/dist/ekko-lightbox.min.css">
    <link rel="stylesheet" href="assets/plugins/elegant_font/css/style.css">

    <!-- Theme CSS -->
    <link id="theme-style" rel="stylesheet" href="assets/css/styles.css">
    <!--[if lt IE 9]>
    <script src="https://oss.maxcdn.com/html5shiv/3.7.2/html5shiv.min.js"></script>
    <script src="https://oss.maxcdn.com/respond/1.4.2/respond.min.js"></script>
    <![endif]-->

    <!--   <link href="https://maxcdn.bootstrapcdn.com/bootstrap/3.3.5/css/bootstrap.min.css" rel="stylesheet"/>
       <script src="https://ajax.googleapis.com/ajax/libs/jquery/1.11.3/jquery.min.js"></script>
       <script src="https://maxcdn.bootstrapcdn.com/bootstrap/3.3.7/js/bootstrap.min.js"></script>
   -->
    <script type="text/javascript" src="assets/plugins/jquery-1.12.3.min.js"></script>
</head>

<body class="body-pink">
<script>
    $(function () {
        $("#includedHeader").load("header.html");
        $("#includedFooter").load("footer.html");
    });
</script>
<div class="page-wrapper">
    <!-- ******Header****** -->
    <header id="header" class="header">
        <div class="container">
            <div id="includedHeader"></div>
            <ol class="breadcrumb">
                <li><a href="index.html">Home</a></li>
                <li class="active">Annotators</li>
            </ol>
        </div>
    </header>
    <div style="border:1px solid #e7e7e7;"></div>
    <div class="doc-wrapper">
        <div class="container">
            <div id="doc-header" class="doc-header text-center">
                <h1 class="doc-title"><span aria-hidden="true" class="icon icon_puzzle_alt"></span> SparkNLP- Annotators
                </h1>
                <div class="meta"><i class="fa fa-clock-o"></i> Last updated: Sep 14th, 2017</div>
            </div><!--//doc-header-->
            <div class="doc-body">
                <div class="doc-content">
                    <div class="content-inner">
                        <section id="code-section" class="doc-section">
                            <h2 class="section-title">Annotators</h2>
                            <div>
                                <h4 id="RegexTokenizer" class="section-block">1. RegexTokenizer: Word tokens</h4>
                                <ul class="nav nav-tabs" role="tablist">
                                    <li role="presentation" class="active"><a href="#python" aria-controls="home"
                                                                              role="tab" data-toggle="tab">Python</a>
                                    </li>
                                    <li role="presentation"><a href="#scala" aria-controls="profile" role="tab"
                                                               data-toggle="tab">Scala</a></li>
                                </ul>
                                <div class="tab-content">
                                    <div role="tabpanel" class="tab-pane active" id="python">
                                        <div class="code-block">
                                            <p>
                                                Creates tokens starting up from a regular expression. Defaults to
                                                "\w+"<br>
                                                <b>Type:</b> Token<br>
                                                <b>Requires:</b> Document<br>
                                                <b>Functions:</b>
                                            <ul>
                                                <li>
                                                    setPattern(pattern): Regular expression for tokenization
                                                </li>
                                            </ul>
                                            <br>
                                            <b>Example:</b><br>
                                            </p>
                                            <pre><code class="language-python">tokenizer = RegexTokenizer() \
  .setInputCols(["sentences"]) \
  .setOutputCol("token")</code></pre>
                                        </div><!--//code-block-->
                                    </div>
                                    <div role="tabpanel" class="tab-pane" id="scala">
                                        <div class="code-block">
                                            <p>
                                                Creates tokens starting up from a regular expression. Defaults to
                                                "\w+"<br>
                                                <b>Type:</b> Token<br>
                                                <b>Requires:</b> Document<br>
                                                <b>Functions:</b>
                                            <ul>
                                                <li>
                                                    setPattern(pattern): Regular expression for tokenization
                                                </li>
                                            </ul>
                                            <br>
                                            <b>Example:</b><br>
                                            </p>
                                            <pre><code class="language-python">val regexTokenizer = new RegexTokenizer()
  .setInputCols("sentence")
  .setOutputCol("token")</code></pre>
                                        </div><!--//code-block-->
                                    </div>
                                </div>
                                <h4 id="Normalizer" class="section-block">2. Normalizer: Text cleaning</h4>
                                <ul class="nav nav-tabs" role="tablist">
                                    <li role="presentation" class="active"><a href="#python" aria-controls="home"
                                                                              role="tab" data-toggle="tab">Python</a>
                                    </li>
                                    <li role="presentation"><a href="#scala" aria-controls="profile" role="tab"
                                                               data-toggle="tab">Scala</a></li>
                                </ul>
                                <div class="tab-content">
                                    <div role="tabpanel" class="tab-pane active" id="python">
                                        <div class="code-block">
                                            <p>
                                                Removes all dirty characters from text<br>
                                                <b>Type:</b> Token<br>
                                                <b>Requires:</b> Token<br>
                                                <b>Example:</b><br>
                                            </p>
                                            <pre><code class="language-python">normalizer = Normalizer() \
  .setInputCols(["token"]) \
  .setOutputCol("normalized")</code></pre>
                                        </div><!--//code-block-->

                                    </div>
                                    <div role="tabpanel" class="tab-pane" id="scala">
                                        <div class="code-block">
                                            <p>
                                                Removes all dirty characters from text<br>
                                                <b>Type:</b> Token<br>
                                                <b>Requires:</b> Token<br>
                                                <b>Example:</b><br>
                                            </p>
                                            <pre><code class="language-python">val normalizer = new Normalizer()
  .setInputCols(Array("token"))
  .setOutputCol("normalized")</code></pre>
                                        </div><!--//code-block--></div>
                                </div>
                                <h4 id="Stemmer" class="section-block"> 3. Stemmer: Hard stems</h4>
                                <ul class="nav nav-tabs" role="tablist">
                                    <li role="presentation" class="active"><a href="#python" aria-controls="home"
                                                                              role="tab" data-toggle="tab">Python</a>
                                    </li>
                                    <li role="presentation"><a href="#scala" aria-controls="profile" role="tab"
                                                               data-toggle="tab">Scala</a></li>
                                </ul>
                                <div class="tab-content">
                                    <div role="tabpanel" class="tab-pane active" id="python">
                                        <div class="code-block">
                                            <p>
                                                Returns hard-stems out of words with the objective of retrieving the
                                                meaningful
                                                part of the word<br>
                                                <b>Type:</b> Token<br>
                                                <b>Requires:</b> Token<br>
                                                <b>Example:</b><br>
                                            </p>
                                            <pre><code class="language-python">stemmer = Stemmer() \
  .setInputCols(["token"]) \
  .setOutputCol("stem")</code></pre>
                                        </div>
                                    </div>
                                    <div role="tabpanel" class="tab-pane active" id="scala">
                                        <div class="code-block">
                                            <p>
                                                Returns hard-stems out of words with the objective of retrieving the
                                                meaningful
                                                part of the word<br>
                                                <b>Type:</b> Token<br>
                                                <b>Requires:</b> Token<br>
                                                <b>Example:</b><br>
                                            </p>
                                            <pre><code class="language-python">val stemmer = new Stemmer()
  .setInputCols(Array("token"))
  .setOutputCol("stem")</code></pre>
                                        </div>
                                    </div>
                                </div>
                                <h4 id="Lemmatizer" class="section-block"> 4. Lemmatizer: Lemmas</h4>
                                <ul class="nav nav-tabs" role="tablist">
                                    <li role="presentation" class="active"><a href="#python" aria-controls="home"
                                                                              role="tab" data-toggle="tab">Python</a>
                                    </li>
                                    <li role="presentation"><a href="#scala" aria-controls="profile" role="tab"
                                                               data-toggle="tab">Scala</a></li>
                                </ul>
                                <div class="tab-content">
                                    <div role="tabpanel" class="tab-pane active" id="python">
                                        <div class="code-block">
                                            <p>
                                                Retrieves lemmas out of words with the objective of returning a base
                                                dictionary
                                                word<br>
                                                <b>Type:</b> Token<br>
                                                <b>Requires:</b> Token<br>
                                                <b>Input:</b> abduct -> abducted abducting abduct abducts<br>
                                                <b>Functions:</b> --<br>
                                            <ul>
                                                <li>
                                                    setDictionary(path): Path to file containing multiple key to value
                                                    dictionary, or key,value lemma dictionary. Default: Not provided
                                                </li>
                                            </ul>
                                            <b>Example:</b><br>
                                            </p>
                                            <pre><code class="language-python">lemmatizer = Lemmatizer() \
  .setDocumentCol("document") \
  .setInputCols(["token"]) \
  .setOutputCol("lemma") \
  .setDictionary("./lemmas001.txt")</code></pre>
                                        </div>
                                    </div>
                                    <div role="tabpanel" class="tab-pane" id="scala">
                                        <div class="code-block">
                                            <p>
                                                Retrieves lemmas out of words with the objective of returning a base
                                                dictionary
                                                word<br>
                                                <b>Type:</b> Token<br>
                                                <b>Requires:</b> None<br>
                                                <b>Input:</b> abduct -> abducted abducting abduct abducts<br>
                                                <b>Functions:</b> --<br>
                                            <ul>
                                                <li>
                                                    setDictionary(path): Path to file containing multiple key to value
                                                    dictionary, or key,value lemma dictionary. Default: Not provided
                                                </li>
                                            </ul>
                                            <b>Example:</b><br>
                                            </p>
                                            <pre><code class="language-python">val lemmatizer = new Lemmatizer()
  .setInputCols(Array("token"))
  .setOutputCol("lemma")
  .setLemmaDict("./lemmas001.txt")</code></pre>
                                        </div>
                                    </div>
                                </div>
                                <h4 id="RegexMatcher" class="section-block"> 5. RegexMatcher: Rule matching</h4>
                                <ul class="nav nav-tabs" role="tablist">
                                    <li role="presentation" class="active"><a href="#python" aria-controls="home"
                                                                              role="tab" data-toggle="tab">Python</a>
                                    </li>
                                    <li role="presentation"><a href="#scala" aria-controls="profile" role="tab"
                                                               data-toggle="tab">Scala</a></li>
                                </ul>
                                <div class="tab-content">
                                    <div role="tabpanel" class="tab-pane active" id="python">
                                        <div class="code-block">
                                            <p>
                                                Uses a reference file to match a set of regular expressions and put them
                                                inside
                                                a provided key. File must be comma separated.<br>
                                                <b>Type:</b> Regex<br>
                                                <b>Requires:</b> Document<br>
                                                <b>Input:</b> "the\s\w+", "followed by 'the'"<br>
                                                <b>Functions:</b> <br>
                                            <ul>
                                                <li>
                                                    setStrategy(strategy): Can be any of
                                                    MATCH_FIRST|MATCH_ALL|MATCH_COMPLETE
                                                </li>
                                                <li>
                                                    setRules(path): Path to file containing a set of regex,key pair.
                                                    Default:
                                                    Looks up path in configuration
                                                </li>
                                            </ul>
                                            <b>Example:</b><br>
                                            </p>
                                            <pre><code class="language-python">regex_matcher = RegexMatcher() \
  .setStrategy("MATCH_ALL") \
  .setOutputCol("regex")</code></pre>
                                        </div><!--//code-block-->
                                    </div>
                                    <div role="tabpanel" class="tab-pane" id="scala">
                                        <div class="code-block">
                                            <p>
                                                Uses a reference file to match a set of regular expressions and put them
                                                inside
                                                a provided key. File must be comma separated.<br>
                                                <b>Type:</b> Regex<br>
                                                <b>Requires:</b> Document<br>
                                                <b>Input:</b> "the\s\w+", "followed by 'the'"<br>
                                                <b>Functions:</b> <br>
                                            <ul>
                                                <li>
                                                    setStrategy(strategy): Can be any of
                                                    MATCH_FIRST|MATCH_ALL|MATCH_COMPLETE
                                                </li>
                                                <li>
                                                    setRules(path): Path to file containing a set of regex,key pair.
                                                    Default:
                                                    Looks up path in configuration
                                                </li>
                                            </ul>
                                            <b>Example:</b><br>
                                            </p>
                                            <pre><code class="language-python">val regexMatcher = new RegexMatcher()
  .setStrategy(strategy)
  .setInputCols(Array("document"))
  .setOutputCol("regex")</code></pre>
                                        </div>
                                    </div>
                                </div>

                                <h4 id="EntityExtractor" class="section-block"> 6. EntityExtractor: Phrase matching</h4>
                                <ul class="nav nav-tabs" role="tablist">
                                    <li role="presentation" class="active"><a href="#python" aria-controls="home"
                                                                              role="tab" data-toggle="tab">Python</a>
                                    </li>
                                    <li role="presentation"><a href="#scala" aria-controls="profile" role="tab"
                                                               data-toggle="tab">Scala</a></li>
                                </ul>
                                <div class="tab-content">
                                    <div role="tabpanel" class="tab-pane active" id="python">
                                        <div class="code-block">
                                            <p>
                                                Annotator to match entire phrases provided in a file against a
                                                Document<br>
                                                <b>Type:</b> Entity<br>
                                                <b>Requires:</b> Document<br>
                                                <b>Input:</b> hello world, I am looking for you<br>
                                                <b>Functions:</b> <br>
                                            <ul>
                                                <li>
                                                    setMaxLen(number): Maximum amount of words to look from relative
                                                    position
                                                </li>
                                                <li>
                                                    setRequireSentences(false): Enable require SBD and utilizes sentence
                                                    boundaries for better precision
                                                </li>
                                                <li>
                                                    setEntities(path): Provides a file with phrases to match. Default:
                                                    Looks up
                                                    path in configuration
                                                </li>
                                            </ul>
                                            <b>Example:</b><br>
                                            </p>
                                            <pre><code class="language-python">entity_extractor = EntityExtractor() \
  .setMaxLen(4) \
  .setOutputCol("entity")</code></pre>
                                        </div><!--//code-block-->
                                    </div>
                                    <div role="tabpanel" class="tab-pane" id="scala">
                                        <div class="code-block">
                                            <p>
                                                Annotator to match entire phrases provided in a file against a
                                                Document<br>
                                                <b>Type:</b> Entity<br>
                                                <b>Requires:</b> Document<br>
                                                <b>Input:</b> hello world, I am looking for you<br>
                                                <b>Functions:</b> <br>
                                            <ul>
                                                <li>
                                                    setMaxLen(number): Maximum amount of words to look from relative
                                                    position
                                                </li>
                                                <li>
                                                    setRequireSentences(false): Enable require SBD and utilizes sentence
                                                    boundaries for better precision
                                                </li>
                                                <li>
                                                    setEntities(path): Provides a file with phrases to match. Default:
                                                    Looks up
                                                    path in configuration
                                                </li>
                                            </ul>
                                            <b>Example:</b><br>
                                            </p>
                                            <pre><code class="language-python">val entityExtractor = new EntityExtractor()
  .setMaxLen(4)
  .setOutputCol("entity")</code></pre>
                                        </div>
                                    </div>
                                </div>

                                <h4 id="DateMatcher" class="section-block"> 7. DateMatcher: Date-time parsing</h4>
                                <ul class="nav nav-tabs" role="tablist">
                                    <li role="presentation" class="active"><a href="#python" aria-controls="home"
                                                                              role="tab" data-toggle="tab">Python</a>
                                    </li>
                                    <li role="presentation"><a href="#scala" aria-controls="profile" role="tab"
                                                               data-toggle="tab">Scala</a></li>
                                </ul>
                                <div class="tab-content">
                                    <div role="tabpanel" class="tab-pane active" id="python">
                                        <div class="code-block">
                                            <p>
                                                Reads from different forms of date and time expressions and converts
                                                them to a
                                                provided date format<br>
                                                <b>Type:</b> Date<br>
                                                <b>Requires:</b> Document<br>
                                                <b>Functions:</b> <br>
                                            <ul>
                                                <li>
                                                    setDateFormat(format): SimpleDateFormat standard date formatting.
                                                    Defaults
                                                    to yyyy/MM/dd
                                                </li>
                                            </ul>
                                            <b>Example:</b><br>
                                            </p>
                                            <pre><code class="language-python">date_matcher = DateMatcher() \
  .setOutputCol("date") \
  .setDateFormat("yyyyMM")</code></pre>
                                        </div><!--//code-block-->
                                    </div>
                                    <div role="tabpanel" class="tab-pane" id="scala">
                                        <div class="code-block">
                                            <p>
                                                Reads from different forms of date and time expressions and converts
                                                them to a
                                                provided date format<br>
                                                <b>Type:</b> Date<br>
                                                <b>Requires:</b> Document<br>
                                                <b>Functions:</b> <br>
                                            <ul>
                                                <li>
                                                    setDateFormat(format): SimpleDateFormat standard date formatting.
                                                    Defaults
                                                    to yyyy/MM/dd
                                                </li>
                                            </ul>
                                            <b>Example:</b><br>
                                            </p>
                                            <pre><code class="language-python">val dateMatcher = new DateMatcher()
  .setFormat("yyyyMM")
  .setOutputCol("date")</code></pre>
                                        </div><!--//code-block--></div>
                                </div>

                                <h4 id="SentenceDetector" class="section-block"> 8. SentenceDetector: Sentence Boundary
                                    Detector</h4>
                                <ul class="nav nav-tabs" role="tablist">
                                    <li role="presentation" class="active"><a href="#python" aria-controls="home"
                                                                              role="tab" data-toggle="tab">Python</a>
                                    </li>
                                    <li role="presentation"><a href="#scala" aria-controls="profile" role="tab"
                                                               data-toggle="tab">Scala</a></li>
                                </ul>
                                <div class="tab-content">
                                    <div role="tabpanel" class="tab-pane active" id="python">
                                        <div class="code-block">
                                            <p>
                                                Finds sentence bounds in raw text.<br>
                                                <b>Type:</b> Document<br>
                                                <b>Requires:</b> Document<br>
                                                <b>Example:</b><br>
                                            </p>
                                            <pre><code class="language-python">val sentenceDetector = new SentenceDetectorModel()
      .setInputCols(Array("document"))
      .setOutputCol("sentence")</code></pre>
                                        </div><!--//code-block-->
                                    </div>
                                    <div role="tabpanel" class="tab-pane" id="scala">
                                        <div class="code-block">
                                            <p>
                                                Finds sentence bounds in raw text.<br>
                                                <b>Type:</b> Document<br>
                                                <b>Requires:</b> Document<br>
                                                <b>Example:</b><br>
                                            </p>
                                            <pre><code class="language-python">val sentenceDetector = new SentenceDetectorModel()
  .setInputCols("document")
  .setOutputCol("sentence")</code></pre>
                                        </div>
                                    </div>
                                </div>

                                <h4 id="POSTagger" class="section-block"> 9. POSTagger: Part of speech tagger</h4>
                                <ul class="nav nav-tabs" role="tablist">
                                    <li role="presentation" class="active"><a href="#python" aria-controls="home"
                                                                              role="tab" data-toggle="tab">Python</a>
                                    </li>
                                    <li role="presentation"><a href="#scala" aria-controls="profile" role="tab"
                                                               data-toggle="tab">Scala</a></li>
                                </ul>
                                <div class="tab-content">
                                    <div role="tabpanel" class="tab-pane active" id="python">
                                        <div class="code-block">
                                            <p>
                                                Sets a POS tag to each word within a sentence<br>
                                                <b>Type:</b> POS<br>
                                                <b>Input:</b> A|DT few|JJ months|NNS ago|RB you|PRP received|VBD a|DT
                                                letter|NN<br>
                                                <b>Requires:</b> Document, Token<br>
                                                <b>Functions:</b> <br>
                                            <ul>
                                                <li>
                                                    setCorpusPath: Path to a pipe separated file or directory with
                                                    correct
                                                    word|tag in sentence per line
                                                </li>
                                                <li>
                                                    setIterations: Number of iterations for training. May improve
                                                    accuracy but
                                                    takes longer. Default 5.
                                                </li>
                                            </ul>
                                            <b>Example:</b><br>
                                            </p>
                                            <pre><code class="language-python">val posTagger = new PerceptronApproach()
  .setInputCols(Array("sentence", "token"))
  .setOutputCol("pos")</code></pre>
                                        </div><!--//code-block-->
                                    </div>
                                    <div role="tabpanel" class="tab-pane" id="scala">
                                        <div class="code-block">
                                            <p>
                                                Sets a POS tag to each word within a sentence<br>
                                                <b>Type:</b> POS<br>
                                                <b>Input:</b> A|DT few|JJ months|NNS ago|RB you|PRP received|VBD a|DT
                                                letter|NN<br>
                                                <b>Requires:</b> Document, Token<br>
                                                <b>Functions:</b> <br>
                                            <ul>
                                                <li>
                                                    setCorpusPath: Path to a pipe separated file or directory with
                                                    correct
                                                    word|tag in sentence per line
                                                </li>
                                                <li>
                                                    setIterations: Number of iterations for training. May improve
                                                    accuracy but
                                                    takes longer. Default 5.
                                                </li>
                                            </ul>
                                            <b>Example:</b><br>
                                            </p>
                                            <pre><code class="language-python">val posTagger = new PerceptronApproach()
  .setInputCols(Array("sentence", "token"))
  .setOutputCol("pos")</code></pre>
                                        </div><!--//code-block--></div>
                                </div>

                                <h4 id="SentimentDetector" class="section-block"> 10. SentimentDetector: Sentiment
                                    analysis</h4>
                                <ul class="nav nav-tabs" role="tablist">
                                    <li role="presentation" class="active"><a href="#python" aria-controls="home"
                                                                              role="tab" data-toggle="tab">Python</a>
                                    </li>
                                    <li role="presentation"><a href="#scala" aria-controls="profile" role="tab"
                                                               data-toggle="tab">Scala</a></li>
                                </ul>
                                <div class="tab-content">
                                    <div role="tabpanel" class="tab-pane active" id="python">
                                        <div class="code-block">
                                            <p>
                                                Scores a sentence for a sentiment<br>
                                                <b>Type:</b> sentiment<br>
                                                <b>Requires:</b> Document, Token<br>
                                                <b>Functions:</b>
                                            <ul>
                                                <li>
                                                    setDictPath(path)
                                                </li>
                                            </ul>
                                            <br>
                                            <b>Input:</b>
                                            <ul>
                                                <li>superb,positive</li>
                                                <li>bad,negative</li>
                                                <li>lack of,revert</li>
                                                <li>very,increment</li>
                                                <li>barely,decrement</li>
                                            </ul>
                                            <br>
                                            <b>Example:</b><br>
                                            </p>
                                            <pre><code class="language-python">sentiment_detector = SentimentDetectorModel() \
  .setInputCols(["lemma", "sentence"]) \
  .setOutputCol("sentiment")</code></pre>
                                        </div><!--//code-block-->
                                    </div>
                                    <div role="tabpanel" class="tab-pane" id="scala">
                                        <div class="code-block">
                                            <p>
                                                Scores a sentence for a sentiment<br>
                                                <b>Type:</b> sentiment<br>
                                                <b>Requires:</b> Document, Token<br>
                                                <b>Functions:</b>
                                            <ul>
                                                <li>
                                                    setDictPath(path)
                                                </li>
                                            </ul>
                                            <br>
                                            <b>Input:</b>
                                            <ul>
                                                <li>superb,positive</li>
                                                <li>bad,negative</li>
                                                <li>lack of,revert</li>
                                                <li>very,increment</li>
                                                <li>barely,decrement</li>
                                            </ul>
                                            <br>
                                            <b>Example:</b><br>
                                            </p>
                                            <pre><code class="language-python">val sentimentDetector = new SentimentDetectorModel
  .setInputCols(Array("token", "sentence"))
  .setOutputCol("sentiment")</code></pre>
                                        </div><!--//code-block--></div>
                                </div>

                                <h4 id="NERTagger" class="section-block"> 11. NERTagger: Named Entity Recognition
                                    annotator</h4>
                                <ul class="nav nav-tabs" role="tablist">
                                    <li role="presentation" class="active"><a href="#python" aria-controls="home"
                                                                              role="tab" data-toggle="tab">Python</a>
                                    </li>
                                    <li role="presentation"><a href="#scala" aria-controls="profile" role="tab"
                                                               data-toggle="tab">Scala</a></li>
                                </ul>
                                <div class="tab-content">
                                    <div role="tabpanel" class="tab-pane active" id="python">
                                        <div class="code-block">
                                            <p>
                                                The NER annotator extracts entities like Proper noun from the
                                                document.<br>
                                                <b>Type:</b> named_entity<br>
                                                <b>Requires:</b> Document<br>
                                                <b>Functions:</b> <br>
                                            <ul>
                                                <li>
                                                    setCorpusPath: Path to text files containing training entities
                                                </li>
                                            </ul>
                                            <b>Example:</b><br>
                                            </p>
                                            <pre><code class="language-python">ner_tagger = NERRegexApproach() \
  .setInputCols(["sentence"]) \
  .setOutputCol("NER")</code></pre>
                                        </div><!--//code-block-->
                                    </div>
                                    <div role="tabpanel" class="tab-pane" id="scala">
                                        <div class="code-block">
                                            <p>
                                                The NER annotator extracts entities like Proper noun from the
                                                document.<br>
                                                <b>Type:</b> named_entity<br>
                                                <b>Requires:</b> Document<br>
                                                <b>Functions:</b> <br>
                                            <ul>
                                                <li>
                                                    setCorpusPath: Path to text files containing training entities
                                                </li>
                                            </ul>
                                            <b>Example:</b><br>
                                            </p>
                                            <pre><code class="language-python">val nerTagger = new NERRegexApproach()
  .setInputCols(Array("sentence"))
  .setOutputCol("ner")
  .setCorpusPath("/ner-corpus/dict.txt")</code></pre>
                                        </div><!--//code-block--></div>
                                </div>
                                <h4 id="SpellChecker" class="section-block"> 12. SpellChecker: Token spell
                                    corrector</h4>
                                <ul class="nav nav-tabs" role="tablist">
                                    <li role="presentation" class="active"><a href="#python" aria-controls="home"
                                                                              role="tab" data-toggle="tab">Python</a>
                                    </li>
                                    <li role="presentation"><a href="#scala" aria-controls="profile" role="tab"
                                                               data-toggle="tab">Scala</a></li>
                                </ul>
                                <div class="tab-content">
                                    <div role="tabpanel" class="tab-pane active" id="python">
                                        <div class="code-block">
                                            <p>
                                                This annotator retrieves tokens and makes corrections automatically if
                                                not found
                                                on an english dictionary<br>
                                                <b>Type:</b> Token<br>
                                                <b>Inputs:</b> Any text for corpus. A list of words for dictionary. A
                                                comma
                                                separated custom dictionary.<br>
                                                <b>Requires:</b> RegexTokenizer<br>
                                                <b>Functions:</b><br>
                                            <ul>
                                                <li>
                                                    setDictPath: path to english words dictionary
                                                </li>
                                                <li>
                                                    setCorpusPath: path to training corpus. Can be any good text.
                                                </li>
                                                <li>
                                                    setSlangPath: path to custom dictionares, separated by comma
                                                </li>
                                                <li>
                                                    setCaseSensitive: defaults to false. Might affect accuracy
                                                </li>
                                                <li>
                                                    setDoubleVariants: enables extra check for word combinations, more
                                                    accuracy
                                                    at performance
                                                </li>
                                                <li>
                                                    setShortCircuit: faster but less accurate mode
                                                </li>
                                            </ul>
                                            <b>Example:</b><br>
                                            </p>
                                            <pre><code class="language-python">spell_checker = NorvigSweetingApproach() \
  .setInputCols(["token"]) \
  .setOutputCol("spell") \
  .setCorpusPath("./sherlockholmes.txt")</code></pre>
                                        </div><!--//code-block-->
                                    </div>
                                    <div role="tabpanel" class="tab-pane" id="scala">
                                        <div class="code-block">
                                            <p>
                                                This annotator retrieves tokens and makes corrections automatically if
                                                not found
                                                on an english dictionary<br>
                                                <b>Type:</b> Token<br>
                                                <b>Inputs:</b> Any text for corpus. A list of words for dictionary. A
                                                comma
                                                separated custom dictionary.<br>
                                                <b>Requires:</b> RegexTokenizer<br>
                                                <b>Functions:</b><br>
                                            <ul>
                                                <li>
                                                   setDictPath: path to english words dictionary
                                                </li>
                                                <li>
                                                   setCorpusPath: path to training corpus. Can be any good text.
                                                </li>
                                                <li>
                                                   setSlangPath: path to custom dictionares, separated by comma
                                                </li>
                                                <li>
                                                   setCaseSensitive: defaults to false. Might affect accuracy
                                                </li>
                                                <li>
                                                    setDoubleVariants: enables extra check for word combinations, more
                                                    accuracy
                                                    at performance
                                                </li>
                                                <li>
                                                    setShortCircuit: faster but less accurate mode
                                                </li>
                                            </ul>
                                            <b>Example:</b><br>
                                            </p>
                                            <pre><code class="language-python">val spellChecker = new NorvigSweetingApproach()
  .setInputCols(Array("normalized"))
  .setOutputCol("spell")
  .setCorpusPath("./sherlockholmes.txt")</code></pre>
                                        </div><!--//code-block--></div>
                                </div>

                                <h4 id="ViveknSentimentDetector" class="section-block"> 13. ViveknSentimentDetector:
                                    Sentiment
                                    analysis</h4>
                                <ul class="nav nav-tabs" role="tablist">
                                    <li role="presentation" class="active"><a href="#python" aria-controls="home"
                                                                              role="tab" data-toggle="tab">Python</a>
                                    </li>
                                    <li role="presentation"><a href="#scala" aria-controls="profile" role="tab"
                                                               data-toggle="tab">Scala</a></li>
                                </ul>
                                <div class="tab-content">
                                    <div role="tabpanel" class="tab-pane active" id="python">
                                        <div class="code-block">
                                            <p>
                                                Scores a sentence for a sentiment<br>
                                                <b>Type:</b> sentiment<br>
                                                <b>Requires:</b> Document, Token<br>
                                                <b>Functions:</b>
                                            <ul>
                                                <li>
                                                    setPositiveSource(path)
                                                </li>
                                                <li>
                                                    setNegativeSource(path)
                                                </li>
                                                <li>
                                                    setPruneCorpus(true): when training on small data you may want
                                                    to disable this to not cut off unfrequent words
                                                </li>
                                            </ul>
                                            <br>
                                            <b>Input:</b> File or folder of text files of positive and negative data<br>
                                            <b>Example:</b><br>
                                            </p>
                                            <pre><code class="language-python">sentiment_detector = SentimentDetectorModel() \
    .setInputCols(["lemma", "sentence"]) \
    .setOutputCol("sentiment")</code></pre>
                                        </div><!--//code-block-->
                                    </div>
                                    <div role="tabpanel" class="tab-pane" id="scala">
                                        <div class="code-block">
                                            <p>
                                                Scores a sentence for a sentiment<br>
                                                <b>Type:</b> sentiment<br>
                                                <b>Requires:</b> Document, Token<br>
                                                <b>Functions:</b>
                                            <ul>
                                                <li>
                                                    setPositiveSourcePath(path)
                                                </li>
                                                <li>
                                                    setNegativeSourcePath(path)
                                                </li>
                                                <li>
                                                    setCorpusPrune(true): when training on small data you may want
                                                    to disable this to not cut off unfrequent words
                                                </li>
                                            </ul>
                                            <br>
                                            <b>Input:</b> File or folder of text files of positive and negative data<br>
                                            <b>Example:</b><br>
                                            </p>
                                            <pre><code class="language-python">new ViveknSentimentApproach()
      .setInputCols(Array("token", "sentence"))
      .setOutputCol("vivekn")
      .setPositiveSourcePath("./positive/1.txt")
      .setNegativeSourcePath("./negative/1.txt")
      .setCorpusPrune(false)</code></pre>
                                        </div>
                                    </div>
                                </div>
<<<<<<< HEAD
=======

                                <h4 id="DocumentAssembler" class="section-block"> 14. DocumentAssembler: Getting data in</h4>
                                <ul class="nav nav-tabs" role="tablist">
                                    <li role="presentation" class="active"><a href="#python" aria-controls="home"
                                                                              role="tab" data-toggle="tab">Python</a>
                                    </li>
                                    <li role="presentation"><a href="#scala" aria-controls="profile" role="tab"
                                                               data-toggle="tab">Scala</a></li>
                                </ul>
                                <div class="tab-content">
                                    <div role="tabpanel" class="tab-pane active" id="python">
                                        <div class="code-block">
                                            <p>

                                                In order to get through the NLP process, we need to get raw data annotated. There is a special transformer that does this for us: the DocumentAssembler, it creates the first annotation of type Document which may be used by annotators down the road
                                               <br><b>Example:</b><br>
                                            </p>
                                            <pre><code class="language-python">import
com.jsl.nlp._import
com.jsl.nlp.annotators._import
org.apache.spark.ml.Pipelineval
documentAssembler = new DocumentAssembler() \
.setInputCol("text") \
.setOutputCol("document")</code></pre>

                                            <b>Settable parameters are:</b>
                                            <ul>
                                            <li>
                                              setInputCol()
                                            </li>
                                            <li>
                                              setOutputCol()
                                            </li>
                                            <li>
                                              setIdCol() -> OPTIONAL: Sring type column with id information
                                            </li>
                                            <li>
                                              setMetadataCol() -> OPTIONAL: Map type column with metadata information
                                            </li>
                                            </ul>
                                        </div><!--//code-block-->
                                    </div>
                                    <div role="tabpanel" class="tab-pane" id="scala">
                                        <div class="code-block">
                                            <p>

                                                In order to get through the NLP process, we need to get raw data annotated. There is a special transformer that does this for us: the DocumentAssembler, it creates the first annotation of type Document which may be used by annotators down the road
                                                <b>Example:</b><br>
                                            </p>
                                            <pre><code class="language-python">import
com.jsl.nlp._import
com.jsl.nlp.annotators._import
org.apache.spark.ml.Pipelineval
documentAssembler = new DocumentAssembler()
.setInputCol("text")
.setOutputCol("document")</code></pre>

                                            <b>Settable parameters are:</b>
                                            <ul>
                                            <li>
                                               setInputCol()
                                            </li>
                                            <li>
                                               setOutputCol()
                                            </li>
                                            <li>
                                               setIdCol() -> OPTIONAL: Sring type column with id information
                                            </li>
                                            <li>
                                               setMetadataCol() -> OPTIONAL: Map type column with metadata information
                                            </li>
                                            </ul>
                                        </div><!--//code-block--></div>
                                </div>

                                <h4 id="Finisher" class="section-block"> 15. Finisher: Getting data out </h4>
                                <ul class="nav nav-tabs" role="tablist">
                                    <li role="presentation" class="active"><a href="#python" aria-controls="home"
                                                                              role="tab" data-toggle="tab">Python</a>
                                    </li>
                                    <li role="presentation"><a href="#scala" aria-controls="profile" role="tab"
                                                               data-toggle="tab">Scala</a></li>
                                </ul>
                                <div class="tab-content">
                                    <div role="tabpanel" class="tab-pane active" id="python">
                                        <div class="code-block">
                                            <p>


                                                Once we have our NLP pipeline ready to go, we might want to use our annotation results somewhere else where it is easy to use. The Finisher outputs annotation(s) values into string.
                                                <br><b>Example:</b><br>
                                            </p>
                                            <pre><code class="language-python">val finisher = new Finisher()
  .setInputCols("token")
</code></pre>

                                            <b>Settable parameters are:</b>
                                            <ul>
                                            <li>
                                               setInputCol()
                                            </li>
                                            <li>
                                               setOutputCol()
                                            </li>
                                            <li>
                                               setCleanAnnotations(True) -> Whether to remove intermediate annotations
                                            </li>
                                            <li>
                                               setValueSplitSymbol("#") -> split values within an annotation character
                                            </li>
                                            <li>
                                                setAnnotationSplitSymbol("@") -> split values between annotations character
                                            </li>
                                            <li>
                                                setIncludeKeys(False) -> Whether to include metadata keys. Sometimes useful in some annotations
                                            </li>
                                            </ul>
                                        </div><!--//code-block-->
                                    </div>
                                    <div role="tabpanel" class="tab-pane" id="scala">
                                        <div class="code-block">
                                            <p>


                                                Once we have our NLP pipeline ready to go, we might want to use our annotation results somewhere else where it is easy to use. The Finisher outputs annotation(s) values into string.
                                                <br><b>Example:</b><br>
                                            </p>
                                            <pre><code class="language-python">val finisher = new Finisher()
  .setInputCols("token")
</code></pre>

                                            <b>Settable parameters are:</b>
                                            <ul>
                                            <li>
                                               setInputCol()
                                            </li>
                                            <li>
                                               setOutputCol()
                                            </li>
                                            <li>
                                               setCleanAnnotations(True) -> Whether to remove intermediate annotations
                                            </li>
                                            <li>
                                               setValueSplitSymbol("#") -> split values within an annotation character
                                            </li>
                                            <li>
                                               setAnnotationSplitSymbol("@") -> split values between annotations character
                                            </li>
                                            <li>
                                               setIncludeKeys(False) -> Whether to include metadata keys. Sometimes useful in some annotations
                                            </li>
                                            </ul>
                                        </div><!--//code-block--></div>
                                </div>

>>>>>>> 3b0e136f
                            </div>
                        </section>
                    </div>
                </div>
                <div class="doc-sidebar hidden-xs">
                    <nav id="doc-nav">
                        <ul id="doc-menu" class="nav doc-menu" data-spy="affix">
                            <li>
                                <a class="scrollto" href="#code-section">Annotators</a>
                                <ul class="nav doc-sub-menu">
                                    <li><a class="scrollto" href="#RegexTokenizer">Regex Tokenizer</a></li>
                                    <li><a class="scrollto" href="#Normalizer">Normalizer</a></li>
                                    <li><a class="scrollto" href="#Stemmer">Stemmer</a></li>
                                    <li><a class="scrollto" href="#Lemmatizer">Lemmatizer</a></li>
                                    <li><a class="scrollto" href="#RegexMatcher">Regex Matcher</a></li>
                                    <li><a class="scrollto" href="#EntityExtractor">Entity Extractor</a></li>
                                    <li><a class="scrollto" href="#DateMatcher">Date Matcher</a></li>
                                    <li><a class="scrollto" href="#SentenceDetector">Sentence Detector</a></li>
                                    <li><a class="scrollto" href="#POSTagger">POSTagger</a></li>
                                    <li><a class="scrollto" href="#SentimentDetector">Sentiment Detector</a></li>
                                    <li><a class="scrollto" href="#NERTagger">NERTagger</a></li>
                                    <li><a class="scrollto" href="#SpellChecker">Spell Checker</a></li>
<<<<<<< HEAD
                                    <li><a class="scrollto" href="#ViveknSentimentDetector">Vivekn Sentiment
                                        Detector</a></li>
                                </ul>
=======
                                    <li><a class="scrollto" href="#ViveknSentimentDetector">Vivekn Sentiment Detector</a></li>
                                    <li><a class="scrollto" href="#DocumentAssembler">Document Assembler</a></li>
                                    <li><a class="scrollto" href="#Finisher">Finisher</a></li>

                                </ul><!--//nav-->
>>>>>>> 3b0e136f
                            </li>
                        </ul>
                    </nav>
                </div>
            </div>
        </div>
    </div>
</div>
<footer id="footer" class="footer text-center">
    <div id="includedFooter"></div>
</footer>
<!-- Main Javascript -->
<script type="text/javascript" src="assets/plugins/bootstrap/js/bootstrap.min.js"></script>
<script type="text/javascript" src="assets/plugins/prism/prism.js"></script>
<script type="text/javascript" src="assets/plugins/jquery-scrollTo/jquery.scrollTo.min.js"></script>
<script type="text/javascript" src="assets/plugins/lightbox/dist/ekko-lightbox.min.js"></script>
<script type="text/javascript" src="assets/plugins/jquery-match-height/jquery.matchHeight-min.js"></script>
<script type="text/javascript" src="assets/js/main.js"></script>
<script>

    $('.nav-tabs li a').click(function (e) {
        //get selected href
        var href = $(this).attr('href');

        //set all nav tabs to inactive
        $('.nav-tabs li').removeClass('active');

        //get all nav tabs matching the href and set to active
        $('.nav-tabs li a[href="' + href + '"]').closest('li').addClass('active');

        //active tab
        $('.tab-pane').removeClass('active');
        $('.tab-pane' + href).addClass('active');
    })

</script>
</body>
</html>
<|MERGE_RESOLUTION|>--- conflicted
+++ resolved
@@ -855,8 +855,6 @@
                                         </div>
                                     </div>
                                 </div>
-<<<<<<< HEAD
-=======
 
                                 <h4 id="DocumentAssembler" class="section-block"> 14. DocumentAssembler: Getting data in</h4>
                                 <ul class="nav nav-tabs" role="tablist">
@@ -1011,8 +1009,6 @@
                                             </ul>
                                         </div><!--//code-block--></div>
                                 </div>
-
->>>>>>> 3b0e136f
                             </div>
                         </section>
                     </div>
@@ -1035,17 +1031,11 @@
                                     <li><a class="scrollto" href="#SentimentDetector">Sentiment Detector</a></li>
                                     <li><a class="scrollto" href="#NERTagger">NERTagger</a></li>
                                     <li><a class="scrollto" href="#SpellChecker">Spell Checker</a></li>
-<<<<<<< HEAD
-                                    <li><a class="scrollto" href="#ViveknSentimentDetector">Vivekn Sentiment
-                                        Detector</a></li>
-                                </ul>
-=======
                                     <li><a class="scrollto" href="#ViveknSentimentDetector">Vivekn Sentiment Detector</a></li>
                                     <li><a class="scrollto" href="#DocumentAssembler">Document Assembler</a></li>
                                     <li><a class="scrollto" href="#Finisher">Finisher</a></li>
 
                                 </ul><!--//nav-->
->>>>>>> 3b0e136f
                             </li>
                         </ul>
                     </nav>
