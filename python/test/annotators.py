--- conflicted
+++ resolved
@@ -490,48 +490,6 @@
         checked.show()
 
 
-<<<<<<< HEAD
-class ContextSpellCheckerTestSpec(unittest.TestCase):
-    def setUp(self):
-        self.data = SparkContextForTest.spark.createDataFrame([
-            ["Yesterday I lost my blue unikorn ."],
-            ["he is gane ."]]) \
-            .toDF("region").cache()
-
-    def runTest(self):
-
-        documentAssembler = DocumentAssembler() \
-            .setInputCol("region") \
-            .setOutputCol("text")
-
-        tokenizer = Tokenizer() \
-            .setInputCols(["text"]) \
-            .setOutputCol("token")
-
-        ocrspellModel = ContextSpellCheckerModel() \
-            .pretrained() \
-            .setInputCols(["token"]) \
-            .setOutputCol("spell_checked") \
-            .setTradeoff(10.0)
-
-        finisher = Finisher() \
-            .setInputCols(["spell_checked"]) \
-            .setValueSplitSymbol(" ")
-
-        pipeline = Pipeline(stages=[
-            documentAssembler,
-            tokenizer,
-            ocrspellModel,
-            finisher
-        ])
-
-        checked_data = pipeline.fit(self.data).transform(self.data)
-        checked_data.select("finished_spell_checked").show(truncate=False)
-        assert(len(checked_data.collect()) == 2)
-
-
-=======
->>>>>>> 7e79ee20
 class ParamsGettersTestSpec(unittest.TestCase):
     @staticmethod
     def runTest():
@@ -794,11 +752,7 @@
 
 class SentenceEmbeddingsTestSpec(unittest.TestCase):
     def setUp(self):
-<<<<<<< HEAD
-        self.data = SparkSessionWithoutOCRForTest.spark.read.option("header", "true") \
-=======
         self.data = SparkContextForTest.spark.read.option("header", "true")\
->>>>>>> 7e79ee20
             .csv(path="file:///" + os.getcwd() + "/../src/test/resources/embeddings/sentence_embeddings.csv")
 
     def runTest(self):
