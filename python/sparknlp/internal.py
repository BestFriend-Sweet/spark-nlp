--- conflicted
+++ resolved
@@ -213,7 +213,6 @@
     def __init__(self, annotator):
         super(_EmbeddingsHelperFromAnnotator, self).__init__("com.johnsnowlabs.nlp.embeddings.EmbeddingsHelper.getFromAnnotator")
         self._java_obj = self._new_java_obj(self._java_obj, annotator._java_obj)
-<<<<<<< HEAD
 
 
 class _CoNLLGeneratorExport(ExtendedJavaWrapper):
@@ -223,5 +222,3 @@
             self._java_obj = self._new_java_obj(self._java_obj, spark._jsparkSession, files_path, pipeline._to_java(), output_path)
         else:
             self._java_obj = self._new_java_obj(self._java_obj, spark._jsparkSession, files_path, pipeline, output_path)
-=======
->>>>>>> 88ba1344
