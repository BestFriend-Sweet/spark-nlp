--- conflicted
+++ resolved
@@ -34,36 +34,18 @@
 embeddings = annotator
 
 
-<<<<<<< HEAD
-def start(gpu=False,isSpark23=False):
-=======
 def start(gpu=False, spark23=False):
     maven_spark24 = "com.johnsnowlabs.nlp:spark-nlp_2.11:2.5.3"
     maven_gpu_spark24 = "com.johnsnowlabs.nlp:spark-nlp-gpu_2.11:2.5.3"
     maven_spark23 = "com.johnsnowlabs.nlp:spark-nlp-spark23_2.11:2.5.3"
     maven_gpu_spark23 = "com.johnsnowlabs.nlp:spark-nlp-gpu-spark23_2.11:2.5.3"
 
->>>>>>> a6045304
     builder = SparkSession.builder \
         .appName("Spark NLP") \
         .master("local[*]") \
         .config("spark.driver.memory", "16G") \
         .config("spark.serializer", "org.apache.spark.serializer.KryoSerializer") \
         .config("spark.kryoserializer.buffer.max", "1000M") \
-<<<<<<< HEAD
-        .config("spark.driver.maxResultSize", "4096G")
-    if gpu:
-        if isSpark23:
-            builder.config("spark.jars.packages", "com.johnsnowlabs.nlp:spark-nlp-gpu-spark23_2.11:2.5.2")
-        else:
-            builder.config("spark.jars.packages", "com.johnsnowlabs.nlp:spark-nlp-gpu_2.11:2.5.2")
-    else:
-        if isSpark23:
-            builder.config("spark.jars.packages", "com.johnsnowlabs.nlp:spark-nlp-spark23_2.11:2.5.2")
-        else:
-            builder.config("spark.jars.packages", "com.johnsnowlabs.nlp:spark-nlp_2.11:2.5.2")
-
-=======
         .config("spark.driver.maxResultSize", "0")
     if gpu and spark23:
         builder.config("spark.jars.packages", maven_gpu_spark23)
@@ -74,12 +56,7 @@
     else:
         builder.config("spark.jars.packages", maven_spark24)
         
->>>>>>> a6045304
     return builder.getOrCreate()
-
-
-def start(gpu=False):
-    return start(gpu,False)
 
 
 def version():
