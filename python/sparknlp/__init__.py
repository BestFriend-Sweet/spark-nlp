import sys
from pyspark.sql import SparkSession
from sparknlp import annotator

sys.modules['com.johnsnowlabs.nlp.annotators'] = annotator
sys.modules['com.johnsnowlabs.nlp.annotators.tokenizer'] = annotator
sys.modules['com.johnsnowlabs.nlp.annotators.tokenizer.wordpiece'] = annotator
sys.modules['com.johnsnowlabs.nlp.annotators.ner'] = annotator
sys.modules['com.johnsnowlabs.nlp.annotators.ner.regex'] = annotator
sys.modules['com.johnsnowlabs.nlp.annotators.ner.crf'] = annotator
sys.modules['com.johnsnowlabs.nlp.annotators.ner.dl'] = annotator
sys.modules['com.johnsnowlabs.nlp.annotators.pos'] = annotator
sys.modules['com.johnsnowlabs.nlp.annotators.pos.perceptron'] = annotator
sys.modules['com.johnsnowlabs.nlp.annotators.sbd'] = annotator
sys.modules['com.johnsnowlabs.nlp.annotators.sbd.pragmatic'] = annotator
sys.modules['com.johnsnowlabs.nlp.annotators.sbd.deep'] = annotator
sys.modules['com.johnsnowlabs.nlp.annotators.sda'] = annotator
sys.modules['com.johnsnowlabs.nlp.annotators.sda.pragmatic'] = annotator
sys.modules['com.johnsnowlabs.nlp.annotators.sda.vivekn'] = annotator
sys.modules['com.johnsnowlabs.nlp.annotators.spell'] = annotator
sys.modules['com.johnsnowlabs.nlp.annotators.spell.norvig'] = annotator
sys.modules['com.johnsnowlabs.nlp.annotators.spell.symmetric'] = annotator
sys.modules['com.johnsnowlabs.nlp.annotators.parser'] = annotator
sys.modules['com.johnsnowlabs.nlp.annotators.parser.dep'] = annotator
sys.modules['com.johnsnowlabs.nlp.annotators.parser.typdep'] = annotator
sys.modules['com.johnsnowlabs.nlp.embeddings'] = annotator

annotators = annotator
embeddings = annotator


def start(gpu=False):
    builder = SparkSession.builder \
        .appName("Spark NLP") \
        .master("local[*]") \
        .config("spark.driver.memory", "8G") \
<<<<<<< HEAD
        .config("spark.serializer", "org.apache.spark.serializer.KryoSerializer")
    if gpu:
        builder.config("spark.jars.packages", "com.johnsnowlabs.nlp:spark-nlp-gpu_2.11:2.4.1")
    else:
        builder.config("spark.jars.packages", "com.johnsnowlabs.nlp:spark-nlp_2.11:2.4.1")
=======
        .config("spark.serializer", "org.apache.spark.serializer.KryoSerializer")\
        .config("spark.jars.packages", "com.johnsnowlabs.nlp:spark-nlp_2.11:2.4.2") \
>>>>>>> 10411ce8

    return builder.getOrCreate()


def version():
    return '2.4.2'<|MERGE_RESOLUTION|>--- conflicted
+++ resolved
@@ -34,17 +34,12 @@
         .appName("Spark NLP") \
         .master("local[*]") \
         .config("spark.driver.memory", "8G") \
-<<<<<<< HEAD
         .config("spark.serializer", "org.apache.spark.serializer.KryoSerializer")
     if gpu:
-        builder.config("spark.jars.packages", "com.johnsnowlabs.nlp:spark-nlp-gpu_2.11:2.4.1")
+        builder.config("spark.jars.packages", "com.johnsnowlabs.nlp:spark-nlp-gpu_2.11:2.4.2")
     else:
-        builder.config("spark.jars.packages", "com.johnsnowlabs.nlp:spark-nlp_2.11:2.4.1")
-=======
-        .config("spark.serializer", "org.apache.spark.serializer.KryoSerializer")\
-        .config("spark.jars.packages", "com.johnsnowlabs.nlp:spark-nlp_2.11:2.4.2") \
->>>>>>> 10411ce8
-
+        builder.config("spark.jars.packages", "com.johnsnowlabs.nlp:spark-nlp_2.11:2.4.2")
+        
     return builder.getOrCreate()
 
 
