--- conflicted
+++ resolved
@@ -38,11 +38,8 @@
 
 
 def start(gpu=False, spark23=False):
-<<<<<<< HEAD
     current_version = "2.7.0"
-=======
-    current_version = "2.6.5"
->>>>>>> 6934f0a0
+
     maven_spark24 = "com.johnsnowlabs.nlp:spark-nlp_2.11:{}".format(current_version)
     maven_gpu_spark24 = "com.johnsnowlabs.nlp:spark-nlp-gpu_2.11:{}".format(current_version)
     maven_spark23 = "com.johnsnowlabs.nlp:spark-nlp-spark23_2.11:{}".format(current_version)
@@ -69,8 +66,4 @@
 
 
 def version():
-<<<<<<< HEAD
-    return '2.7.0'
-=======
-    return '2.6.5'
->>>>>>> 6934f0a0
+    return '2.7.0'