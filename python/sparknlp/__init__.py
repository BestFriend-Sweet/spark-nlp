import sys
from pyspark.sql import SparkSession
from sparknlp import annotator
from sparknlp.base import DocumentAssembler, Finisher, TokenAssembler, Chunk2Doc, Doc2Chunk

sys.modules['com.johnsnowlabs.nlp.annotators'] = annotator
sys.modules['com.johnsnowlabs.nlp.annotators.ocr'] = annotator
sys.modules['com.johnsnowlabs.nlp.annotators.tokenizer'] = annotator
sys.modules['com.johnsnowlabs.nlp.annotators.tokenizer.wordpiece'] = annotator
sys.modules['com.johnsnowlabs.nlp.annotators.ner'] = annotator
sys.modules['com.johnsnowlabs.nlp.annotators.ner.regex'] = annotator
sys.modules['com.johnsnowlabs.nlp.annotators.ner.crf'] = annotator
sys.modules['com.johnsnowlabs.nlp.annotators.ner.dl'] = annotator
sys.modules['com.johnsnowlabs.nlp.annotators.pos'] = annotator
sys.modules['com.johnsnowlabs.nlp.annotators.pos.perceptron'] = annotator
sys.modules['com.johnsnowlabs.nlp.annotators.sbd'] = annotator
sys.modules['com.johnsnowlabs.nlp.annotators.sbd.pragmatic'] = annotator
sys.modules['com.johnsnowlabs.nlp.annotators.sbd.deep'] = annotator
sys.modules['com.johnsnowlabs.nlp.annotators.sda'] = annotator
sys.modules['com.johnsnowlabs.nlp.annotators.sda.pragmatic'] = annotator
sys.modules['com.johnsnowlabs.nlp.annotators.sda.vivekn'] = annotator
sys.modules['com.johnsnowlabs.nlp.annotators.spell'] = annotator
sys.modules['com.johnsnowlabs.nlp.annotators.spell.norvig'] = annotator
sys.modules['com.johnsnowlabs.nlp.annotators.spell.context'] = annotator
sys.modules['com.johnsnowlabs.nlp.annotators.spell.symmetric'] = annotator
sys.modules['com.johnsnowlabs.nlp.annotators.parser'] = annotator
sys.modules['com.johnsnowlabs.nlp.annotators.parser.dep'] = annotator
sys.modules['com.johnsnowlabs.nlp.annotators.parser.typdep'] = annotator
sys.modules['com.johnsnowlabs.nlp.embeddings'] = annotator

annotators = annotator
embeddings = annotator


def start(include_ocr=False, include_eval=False):
    builder = SparkSession.builder \
        .appName("Spark NLP") \
        .master("local[*]") \
        .config("spark.driver.memory", "6G") \
        .config("spark.serializer", "org.apache.spark.serializer.KryoSerializer")

    ocr_package = "JohnSnowLabs:spark-nlp:2.2.2,com.johnsnowlabs.nlp:spark-nlp-ocr_2.11:2.2.2," \
                  "javax.media.jai:com.springsource.javax.media.jai.core:1.1.3"

    eval_package = "JohnSnowLabs:spark-nlp:2.2.2,com.johnsnowlabs.nlp:spark-nlp-eval_2.11:2.2.2"

    all_packages = "JohnSnowLabs:spark-nlp:2.2.2,com.johnsnowlabs.nlp:spark-nlp-eval_2.11:2.2.2," \
                   "com.johnsnowlabs.nlp:spark-nlp-ocr_2.11:2.2.2," \
                   "javax.media.jai:com.springsource.javax.media.jai.core:1.1.3"

    if include_ocr and not include_eval:
        builder \
<<<<<<< HEAD
            .config("spark.jars.packages", ocr_package) \
=======
            .config("spark.jars.packages", "JohnSnowLabs:spark-nlp:2.3.0-rc1,com.johnsnowlabs.nlp:spark-nlp-ocr_2.11:2.3.0-rc1,javax.media.jai:com.springsource.javax.media.jai.core:1.1.3") \
>>>>>>> 10167abc
            .config("spark.jars.repositories", "http://repo.spring.io/plugins-release")

    elif include_eval and not include_ocr:
        builder \
            .config("spark.jars.packages", eval_package) \
            .config("spark.jars.repositories", "http://repo.spring.io/plugins-release")
    elif include_eval and include_ocr:
        builder \
            .config("spark.jars.packages", all_packages) \
            .config("spark.jars.repositories", "http://repo.spring.io/plugins-release")
    else:
        builder.config("spark.jars.packages", "JohnSnowLabs:spark-nlp:2.3.0-rc1") \

    return builder.getOrCreate()


def version():
    print('2.3.0.rc1')<|MERGE_RESOLUTION|>--- conflicted
+++ resolved
@@ -39,22 +39,18 @@
         .config("spark.driver.memory", "6G") \
         .config("spark.serializer", "org.apache.spark.serializer.KryoSerializer")
 
-    ocr_package = "JohnSnowLabs:spark-nlp:2.2.2,com.johnsnowlabs.nlp:spark-nlp-ocr_2.11:2.2.2," \
+    ocr_package = "JohnSnowLabs:spark-nlp:2.3.0-rc1,com.johnsnowlabs.nlp:spark-nlp-ocr_2.11:2.3.0-rc1," \
                   "javax.media.jai:com.springsource.javax.media.jai.core:1.1.3"
 
-    eval_package = "JohnSnowLabs:spark-nlp:2.2.2,com.johnsnowlabs.nlp:spark-nlp-eval_2.11:2.2.2"
+    eval_package = "JohnSnowLabs:spark-nlp:2.3.0-rc1,com.johnsnowlabs.nlp:spark-nlp-eval_2.11:2.3.0-rc1"
 
-    all_packages = "JohnSnowLabs:spark-nlp:2.2.2,com.johnsnowlabs.nlp:spark-nlp-eval_2.11:2.2.2," \
-                   "com.johnsnowlabs.nlp:spark-nlp-ocr_2.11:2.2.2," \
+    all_packages = "JohnSnowLabs:spark-nlp:2.3.0-rc1,com.johnsnowlabs.nlp:spark-nlp-eval_2.11:2.3.0-rc1," \
+                   "com.johnsnowlabs.nlp:spark-nlp-ocr_2.11:2.3.0-rc1," \
                    "javax.media.jai:com.springsource.javax.media.jai.core:1.1.3"
 
     if include_ocr and not include_eval:
         builder \
-<<<<<<< HEAD
             .config("spark.jars.packages", ocr_package) \
-=======
-            .config("spark.jars.packages", "JohnSnowLabs:spark-nlp:2.3.0-rc1,com.johnsnowlabs.nlp:spark-nlp-ocr_2.11:2.3.0-rc1,javax.media.jai:com.springsource.javax.media.jai.core:1.1.3") \
->>>>>>> 10167abc
             .config("spark.jars.repositories", "http://repo.spring.io/plugins-release")
 
     elif include_eval and not include_ocr:
