--- conflicted
+++ resolved
@@ -2230,7 +2230,6 @@
         return ResourceDownloader.downloadModel(XlnetEmbeddings, name, lang, remote_loc)
 
 
-<<<<<<< HEAD
 class ContextSpellCheckerApproach(AnnotatorApproach):
 
     name = "ContextSpellCheckerApproach"
@@ -2246,74 +2245,74 @@
                             typeConverter=TypeConverters.toInt)
 
     maxCandidates = Param(Params._dummy(),
-                                 "maxCandidates",
-                                 "Maximum number of candidates for every word.",
-                                 typeConverter=TypeConverters.toInt)
+                          "maxCandidates",
+                          "Maximum number of candidates for every word.",
+                          typeConverter=TypeConverters.toInt)
 
     caseStrategy = Param(Params._dummy(),
-                                 "caseStrategy",
-                                 "What case combinations to try when generating candidates.",
-                                 typeConverter=TypeConverters.toInt)
+                         "caseStrategy",
+                         "What case combinations to try when generating candidates.",
+                         typeConverter=TypeConverters.toInt)
 
     errorThreshold = Param(Params._dummy(),
-                                 "errorThreshold",
-                                 "Threshold perplexity for a word to be considered as an error.",
-                                 typeConverter=TypeConverters.toFloat)
+                           "errorThreshold",
+                           "Threshold perplexity for a word to be considered as an error.",
+                           typeConverter=TypeConverters.toFloat)
 
     epochs = Param(Params._dummy(),
-                                 "epochs",
-                                 "Number of epochs to train the language model.",
-                                 typeConverter=TypeConverters.toInt)
+                   "epochs",
+                   "Number of epochs to train the language model.",
+                   typeConverter=TypeConverters.toInt)
 
     batchSize = Param(Params._dummy(),
-                                 "batchSize",
-                                 "Batch size for the training in NLM.",
-                                 typeConverter=TypeConverters.toInt)
+                      "batchSize",
+                      "Batch size for the training in NLM.",
+                      typeConverter=TypeConverters.toInt)
 
     initialRate = Param(Params._dummy(),
-                                 "initialRate",
-                                 "Initial learning rate for the LM.",
-                                 typeConverter=TypeConverters.toFloat)
+                        "initialRate",
+                        "Initial learning rate for the LM.",
+                        typeConverter=TypeConverters.toFloat)
 
     finalRate = Param(Params._dummy(),
-                                 "finalRate",
-                                 "Final learning rate for the LM.",
-                                 typeConverter=TypeConverters.toFloat)
+                      "finalRate",
+                      "Final learning rate for the LM.",
+                      typeConverter=TypeConverters.toFloat)
 
     validationFraction = Param(Params._dummy(),
-                                 "validationFraction",	
-                                 "Percentage of datapoints to use for validation.",
-                                 typeConverter=TypeConverters.toFloat)
+                               "validationFraction",
+                               "Percentage of datapoints to use for validation.",
+                               typeConverter=TypeConverters.toFloat)
 
     minCount = Param(Params._dummy(),
-                                 "minCount",
-                                 "Min number of times a token should appear to be included in vocab.",
-                                 typeConverter=TypeConverters.toInt)
+                     "minCount",
+                     "Min number of times a token should appear to be included in vocab.",
+                     typeConverter=TypeConverters.toInt)
 
     compoundCount = Param(Params._dummy(),
-                                 "compoundCount",
-                                 "Min number of times a compound word should appear to be included in vocab.",
-                                 typeConverter=TypeConverters.toInt)
+                          "compoundCount",
+                          "Min number of times a compound word should appear to be included in vocab.",
+                          typeConverter=TypeConverters.toInt)
 
     classCount = Param(Params._dummy(),
-                                 "classCount",
-                                 "Min number of times the word need to appear in corpus to not be considered of a special class.",
-                                 typeConverter=TypeConverters.toInt)
+                       "classCount",
+                       "Min number of times the word need to appear in corpus to not be considered of a special class.",
+                       typeConverter=TypeConverters.toInt)
 
     tradeoff = Param(Params._dummy(),
-                                 "tradeoff",
-                                 "Tradeoff between the cost of a word error and a transition in the language model.",
-                                 typeConverter=TypeConverters.toFloat)
+                     "tradeoff",
+                     "Tradeoff between the cost of a word error and a transition in the language model.",
+                     typeConverter=TypeConverters.toFloat)
 
     weightedDistPath = Param(Params._dummy(),
-                                 "weightedDistPath",
-                                 "The path to the file containing the weights for the levenshtein distance.",
-                                 typeConverter=TypeConverters.toString)
+                             "weightedDistPath",
+                             "The path to the file containing the weights for the levenshtein distance.",
+                             typeConverter=TypeConverters.toString)
 
     maxWindowLen = Param(Params._dummy(),
-                                 "maxWindowLen",
-                                 "Maximum size for the window used to remember history prior to every correction.",
-                                 typeConverter=TypeConverters.toInt)
+                         "maxWindowLen",
+                         "Maximum size for the window used to remember history prior to every correction.",
+                         typeConverter=TypeConverters.toInt)
 
     configProtoBytes = Param(Params._dummy(), "configProtoBytes", "ConfigProto from tensorflow, serialized into byte array. Get with config_proto.SerializeToString()", TypeConverters.toListString)
 
@@ -2341,7 +2340,7 @@
 
     def setInitialRate(self, rate):
         return self._set(initialRate=rate)
-    
+
     def setFinalRate(self, rate):
         return self._set(finalRate=rate)
 
@@ -2349,7 +2348,7 @@
         return self._set(validationFraction=fraction)
 
     def setMinCount(self, count):
-        return self._set(minCount=count)    
+        return self._set(minCount=count)
 
     def setCompoundCount(self, count):
         return self._set(compoundCount=count)
@@ -2368,7 +2367,135 @@
 
     def setMaxWindowLen(self, length):
         return self._set(maxWindowLen=length)
-=======
+
+    def setConfigProtoBytes(self, b):
+        return self._set(configProtoBytes=b)
+
+    def addVocabClass(self, label, vocab, userdist=3):
+        self._call_java('addVocabClass', label, vocab, userdist)
+        return self
+
+    def addRegexClass(self, label, regex, userdist=3):
+        self._call_java('addRegexClass', label, regex, userdist)
+        return self
+
+    @keyword_only
+    def __init__(self):
+        super(ContextSpellCheckerApproach, self). \
+            __init__(classname="com.johnsnowlabs.nlp.annotators.spell.context.ContextSpellCheckerApproach")
+
+    def _create_model(self, java_model):
+        return ContextSpellCheckerModel(java_model=java_model)
+
+
+class ContextSpellCheckerModel(AnnotatorModel):
+    name = "ContextSpellCheckerModel"
+
+    languageModelClasses = Param(Params._dummy(),
+                                 "languageModelClasses",
+                                 "Number of classes to use during factorization of the softmax output in the LM.",
+                                 typeConverter=TypeConverters.toInt)
+
+    wordMaxDistance = Param(Params._dummy(),
+                            "wordMaxDistance",
+                            "Maximum distance for the generated candidates for every word.",
+                            typeConverter=TypeConverters.toInt)
+
+    maxCandidates = Param(Params._dummy(),
+                          "maxCandidates",
+                          "Maximum number of candidates for every word.",
+                          typeConverter=TypeConverters.toInt)
+
+    caseStrategy = Param(Params._dummy(),
+                         "caseStrategy",
+                         "What case combinations to try when generating candidates.",
+                         typeConverter=TypeConverters.toInt)
+
+    errorThreshold = Param(Params._dummy(),
+                           "errorThreshold",
+                           "Threshold perplexity for a word to be considered as an error.",
+                           typeConverter=TypeConverters.toFloat)
+
+    tradeoff = Param(Params._dummy(),
+                     "tradeoff",
+                     "Tradeoff between the cost of a word error and a transition in the language model.",
+                     typeConverter=TypeConverters.toFloat)
+
+    weightedDistPath = Param(Params._dummy(),
+                             "weightedDistPath",
+                             "The path to the file containing the weights for the levenshtein distance.",
+                             typeConverter=TypeConverters.toString)
+
+    maxWindowLen = Param(Params._dummy(),
+                         "maxWindowLen",
+                         "Maximum size for the window used to remember history prior to every correction.",
+                         typeConverter=TypeConverters.toInt)
+
+    gamma = Param(Params._dummy(),
+                  "gamma",
+                  "Controls the influence of individual word frequency in the decision.",
+                  typeConverter=TypeConverters.toFloat)
+
+
+    configProtoBytes = Param(Params._dummy(), "configProtoBytes", "ConfigProto from tensorflow, serialized into byte array. Get with config_proto.SerializeToString()", TypeConverters.toListString)
+
+    def setLanguageModelClasses(self, count):
+        return self._set(languageModelClasses=count)
+
+    def setWordMaxDistance(self, dist):
+        return self._set(wordMaxDistance=dist)
+
+    def setMaxCandidates(self, candidates):
+        return self._set(maxCandidates=candidates)
+
+    def setCaseStrategy(self, strategy):
+        return self._set(caseStrategy=strategy)
+
+    def setErrorThreshold(self, threshold):
+        return self._set(errorThreshold=threshold)
+
+    def setTradeoff(self, alpha):
+        return self._set(tradeoff=alpha)
+
+    def setWeights(self, weights):
+        self._call_java('setWeights', weights)
+
+    def setMaxWindowLen(self, length):
+        return self._set(maxWindowLen=length)
+
+    def setGamma(self, g):
+        return self._set(gamma=g)
+
+    def setConfigProtoBytes(self, b):
+        return self._set(configProtoBytes=b)
+
+    def getWordClasses(self):
+        it = self._call_java('getWordClasses').toIterator()
+        result = []
+        while(it.hasNext()):
+            result.append(it.next().toString())
+        return result
+
+    def updateRegexClass(self, label, regex):
+        self._call_java('updateRegexClass', label, regex)
+        return self
+
+    def updateVocabClass(self, label, vocab, append=True):
+        self._call_java('updateVocabClass', label, vocab, append)
+        return self
+
+    def __init__(self, classname="com.johnsnowlabs.nlp.annotators.spell.context.ContextSpellCheckerModel", java_model=None):
+        super(ContextSpellCheckerModel, self).__init__(
+            classname=classname,
+            java_model=java_model
+        )
+
+    @staticmethod
+    def pretrained(name, lang="en", remote_loc=None):
+        from sparknlp.pretrained import ResourceDownloader
+        return ResourceDownloader.downloadModel(ContextSpellCheckerModel, name, lang, remote_loc)
+
+
 class SentimentDLApproach(AnnotatorApproach):
 
     lr = Param(Params._dummy(), "lr", "Learning Rate", TypeConverters.toFloat)
@@ -2407,107 +2534,10 @@
 
     def setLabelColumn(self, value):
         return self._set(labelColumn=value)
->>>>>>> 76f54b34
 
     def setConfigProtoBytes(self, b):
         return self._set(configProtoBytes=b)
 
-<<<<<<< HEAD
-    def addVocabClass(self, label, vocab, userdist=3):
-        self._call_java('addVocabClass', label, vocab, userdist)
-        return self
-
-    def addRegexClass(self, label, regex, userdist=3):
-        self._call_java('addRegexClass', label, regex, userdist)
-        return self
-
-    @keyword_only
-    def __init__(self):
-        super(ContextSpellCheckerApproach, self). \
-            __init__(classname="com.johnsnowlabs.nlp.annotators.spell.context.ContextSpellCheckerApproach")
-
-    def _create_model(self, java_model):
-        return ContextSpellCheckerModel(java_model=java_model)
-
-
-class ContextSpellCheckerModel(AnnotatorModel):
-    name = "ContextSpellCheckerModel"
-
-    languageModelClasses = Param(Params._dummy(),
-                                 "languageModelClasses",
-                                 "Number of classes to use during factorization of the softmax output in the LM.",
-                                 typeConverter=TypeConverters.toInt)
-
-    wordMaxDistance = Param(Params._dummy(),
-                            "wordMaxDistance",
-                            "Maximum distance for the generated candidates for every word.",
-                            typeConverter=TypeConverters.toInt)
-
-    maxCandidates = Param(Params._dummy(),
-                                 "maxCandidates",
-                                 "Maximum number of candidates for every word.",
-                                 typeConverter=TypeConverters.toInt)
-
-    caseStrategy = Param(Params._dummy(),
-                                 "caseStrategy",
-                                 "What case combinations to try when generating candidates.",
-                                 typeConverter=TypeConverters.toInt)
-
-    errorThreshold = Param(Params._dummy(),
-                                 "errorThreshold",
-                                 "Threshold perplexity for a word to be considered as an error.",
-                                 typeConverter=TypeConverters.toFloat)
-
-    tradeoff = Param(Params._dummy(),
-                                 "tradeoff",
-                                 "Tradeoff between the cost of a word error and a transition in the language model.",
-                                 typeConverter=TypeConverters.toFloat)
-
-    weightedDistPath = Param(Params._dummy(),
-                                 "weightedDistPath",
-                                 "The path to the file containing the weights for the levenshtein distance.",
-                                 typeConverter=TypeConverters.toString)
-
-    maxWindowLen = Param(Params._dummy(),
-                                 "maxWindowLen",
-                                 "Maximum size for the window used to remember history prior to every correction.",
-                                 typeConverter=TypeConverters.toInt)
-
-    gamma = Param(Params._dummy(),
-                  "gamma",
-                  "Controls the influence of individual word frequency in the decision.",
-                  typeConverter=TypeConverters.toFloat)
-
-
-    configProtoBytes = Param(Params._dummy(), "configProtoBytes", "ConfigProto from tensorflow, serialized into byte array. Get with config_proto.SerializeToString()", TypeConverters.toListString)
-
-    def setLanguageModelClasses(self, count):
-        return self._set(languageModelClasses=count)
-
-    def setWordMaxDistance(self, dist):
-        return self._set(wordMaxDistance=dist)
-
-    def setMaxCandidates(self, candidates):
-        return self._set(maxCandidates=candidates)
-
-    def setCaseStrategy(self, strategy):
-        return self._set(caseStrategy=strategy)
-
-    def setErrorThreshold(self, threshold):
-        return self._set(errorThreshold=threshold)
-
-    def setTradeoff(self, alpha):
-        return self._set(tradeoff=alpha)
-
-    def setWeights(self, weights):
-        self._call_java('setWeights', weights)
-
-    def setMaxWindowLen(self, length):
-        return self._set(maxWindowLen=length)
-
-    def setGamma(self, g):
-        return self._set(gamma=g)
-=======
     def setLr(self, v):
         self._set(lr=v)
         return self
@@ -2563,38 +2593,10 @@
 
     configProtoBytes = Param(Params._dummy(), "configProtoBytes", "ConfigProto from tensorflow, serialized into byte array. Get with config_proto.SerializeToString()", TypeConverters.toListString)
     threshold = Param(Params._dummy(), "threshold", "The minimum threshold for the final result otheriwse it will be neutral", TypeConverters.toFloat)
->>>>>>> 76f54b34
 
     def setConfigProtoBytes(self, b):
         return self._set(configProtoBytes=b)
 
-<<<<<<< HEAD
-    def getWordClasses(self):
-        it = self._call_java('getWordClasses').toIterator()
-        result = []
-        while(it.hasNext()):
-            result.append(it.next().toString())
-        return result
-
-    def updateRegexClass(self, label, regex):
-        self._call_java('updateRegexClass', label, regex)
-        return self
-
-    def updateVocabClass(self, label, vocab, append=True):
-        self._call_java('updateVocabClass', label, vocab, append)
-        return self
-
-    def __init__(self, classname="com.johnsnowlabs.nlp.annotators.spell.context.ContextSpellCheckerModel", java_model=None):
-        super(ContextSpellCheckerModel, self).__init__(
-            classname=classname,
-            java_model=java_model
-        )
-
-    @staticmethod
-    def pretrained(name, lang="en", remote_loc=None):
-        from sparknlp.pretrained import ResourceDownloader
-        return ResourceDownloader.downloadModel(ContextSpellCheckerModel, name, lang, remote_loc)
-=======
     def setThreshold(self, v):
         self._set(threshold=v)
         return self
@@ -2602,5 +2604,4 @@
     @staticmethod
     def pretrained(name="sentimentdl_use_imdb", lang="en", remote_loc=None):
         from sparknlp.pretrained import ResourceDownloader
-        return ResourceDownloader.downloadModel(SentimentDLModel, name, lang, remote_loc)
->>>>>>> 76f54b34
+        return ResourceDownloader.downloadModel(SentimentDLModel, name, lang, remote_loc)