#  Licensed to the Apache Software Foundation (ASF) under one or more
#  contributor license agreements.  See the NOTICE file distributed with
#  this work for additional information regarding copyright ownership.
#  The ASF licenses this file to You under the Apache License, Version 2.0
#  (the "License"); you may not use this file except in compliance with
#  the License.  You may obtain a copy of the License at
#
#     http://www.apache.org/licenses/LICENSE-2.0
#
#  Unless required by applicable law or agreed to in writing, software
#  distributed under the License is distributed on an "AS IS" BASIS,
#  WITHOUT WARRANTIES OR CONDITIONS OF ANY KIND, either express or implied.
#  See the License for the specific language governing permissions and
#  limitations under the License.

"""Module containing all available Annotators of Spark NLP and their base classes.
"""

import sys
from sparknlp.common import *

# Do NOT delete. Looks redundant but this is key work around for python 2 support.
if sys.version_info[0] == 2:
    from sparknlp.base import DocumentAssembler, Finisher, EmbeddingsFinisher, TokenAssembler
else:
    import com.johnsnowlabs.nlp

annotators = sys.modules[__name__]
pos = sys.modules[__name__]
pos.perceptron = sys.modules[__name__]
ner = sys.modules[__name__]
ner.crf = sys.modules[__name__]
ner.dl = sys.modules[__name__]
regex = sys.modules[__name__]
sbd = sys.modules[__name__]
sbd.pragmatic = sys.modules[__name__]
sda = sys.modules[__name__]
sda.pragmatic = sys.modules[__name__]
sda.vivekn = sys.modules[__name__]
spell = sys.modules[__name__]
spell.norvig = sys.modules[__name__]
spell.symmetric = sys.modules[__name__]
spell.context = sys.modules[__name__]
parser = sys.modules[__name__]
parser.dep = sys.modules[__name__]
parser.typdep = sys.modules[__name__]
embeddings = sys.modules[__name__]
classifier = sys.modules[__name__]
classifier.dl = sys.modules[__name__]
ld = sys.modules[__name__]
ld.dl = sys.modules[__name__]
keyword = sys.modules[__name__]
keyword.yake = sys.modules[__name__]
sentence_detector_dl = sys.modules[__name__]
seq2seq = sys.modules[__name__]
ws = sys.modules[__name__]


class RecursiveTokenizer(AnnotatorApproach):
    """Tokenizes raw text recursively based on a handful of definable rules.

    Unlike the Tokenizer, the RecursiveTokenizer operates based on these array
    string parameters only:

    - ``prefixes``: Strings that will be split when found at the beginning of
      token.
    - ``suffixes``: Strings that will be split when found at the end of token.
    - ``infixes``: Strings that will be split when found at the middle of token.
    - ``whitelist``: Whitelist of strings not to split

    For extended examples of usage, see the `Spark NLP Workshop <https://github.com/JohnSnowLabs/spark-nlp-workshop/blob/master/tutorials/Certification_Trainings/Public/7.Context_Spell_Checker.ipynb>`__.

    ====================== ======================
    Input Annotation types Output Annotation type
    ====================== ======================
    ``DOCUMENT``           ``TOKEN``
    ====================== ======================

    Parameters
    ----------

    prefixes
        strings to be considered independent tokens when found at the beginning of a word, by default ["'", '"', '(', '[', '\\n']
    suffixes
        strings to be considered independent tokens when found at the end of a word, by default ['.', ':', '%', ',', ';', '?', "'", '"', ')', ']', '\\n', '!', "'s"]
    infixes
        strings to be considered independent tokens when found in the middle of a word, by default ['\\n', '(', ')']
    whitelist
        strings to be considered as single tokens , by default ["it\'s", "that\'s", "there\'s", "he\'s", "she\'s", "what\'s", "let\'s", "who\'s", "It\'s", "That\'s", "There\'s", "He\'s", "She\'s", "What\'s", "Let\'s", "Who\'s"]

    Examples
    --------

    .. code-block:: python

        import sparknlp
        from sparknlp.base import *
        from sparknlp.common import *
        from sparknlp.annotator import *
        from sparknlp.training import *
        from pyspark.ml import Pipeline

        documentAssembler = DocumentAssembler() \\
            .setInputCol("text") \\
            .setOutputCol("document")

        tokenizer = RecursiveTokenizer() \\
            .setInputCols(["document"]) \\
            .setOutputCol("token")

        pipeline = Pipeline().setStages([
            documentAssembler,
            tokenizer
        ])

        data = spark.createDataFrame([["One, after the Other, (and) again. PO, QAM,"]]).toDF("text")
        result = pipeline.fit(data).transform(data)

        result.select("token.result").show(truncate=False)
        +------------------------------------------------------------------+
        |result                                                            |
        +------------------------------------------------------------------+
        |[One, ,, after, the, Other, ,, (, and, ), again, ., PO, ,, QAM, ,]|
        +------------------------------------------------------------------+

    """
    name = 'RecursiveTokenizer'

    prefixes = Param(Params._dummy(),
                     "prefixes",
                     "strings to be considered independent tokens when found at the beginning of a word",
                     typeConverter=TypeConverters.toListString)

    suffixes = Param(Params._dummy(),
                     "suffixes",
                     "strings to be considered independent tokens when found at the end of a word",
                     typeConverter=TypeConverters.toListString)

    infixes = Param(Params._dummy(),
                    "infixes",
                    "strings to be considered independent tokens when found in the middle of a word",
                    typeConverter=TypeConverters.toListString)

    whitelist = Param(Params._dummy(),
                      "whitelist",
                      "strings to be considered as single tokens",
                      typeConverter=TypeConverters.toListString)

    def setPrefixes(self, p):
        return self._set(prefixes=p)

    def setSuffixes(self, s):
        return self._set(suffixes=s)

    def setInfixes(self, i):
        return self._set(infixes=i)

    def setWhitelist(self, w):
        return self._set(whitelist=w)

    @keyword_only
    def __init__(self, classname="com.johnsnowlabs.nlp.annotators.RecursiveTokenizer"):
        super(RecursiveTokenizer, self).__init__(classname="com.johnsnowlabs.nlp.annotators.RecursiveTokenizer")
        self._setDefault(
            prefixes=["'", "\"", "(", "[", "\n"],
            infixes=["\n", "(", ")"],
            suffixes=[".", ":", "%", ",", ";", "?", "'", "\"", ")", "]", "\n", "!", "'s"],
            whitelist=["it's", "that's", "there's", "he's", "she's", "what's", "let's", "who's", \
                       "It's", "That's", "There's", "He's", "She's", "What's", "Let's", "Who's"]
        )

    def _create_model(self, java_model):
        return RecursiveTokenizerModel(java_model=java_model)


class RecursiveTokenizerModel(AnnotatorModel):
    """Instantiated model of the RecursiveTokenizer.
    For usage and examples see the documentation of the main class.

    ====================== ======================
    Input Annotation types Output Annotation type
    ====================== ======================
    ``DOCUMENT``           ``TOKEN``
    ====================== ======================

    Parameters
    ----------

    None


    """
    name = 'RecursiveTokenizerModel'

    def __init__(self, classname="com.johnsnowlabs.nlp.annotators.RecursiveTokenizerModel", java_model=None):
        super(RecursiveTokenizerModel, self).__init__(
            classname=classname,
            java_model=java_model
        )


class Tokenizer(AnnotatorApproach):
    """Tokenizes raw text in document type columns into TokenizedSentence .

    This class represents a non fitted tokenizer. Fitting it will cause the internal RuleFactory to construct the rules for tokenizing from the input configuration.

    Identifies tokens with tokenization open standards. A few rules will help customizing it if defaults do not fit user needs.

    For extended examples of usage see the
    `Spark NLP Workshop <https://github.com/JohnSnowLabs/spark-nlp-workshop/blob/master/tutorials/Certification_Trainings/Public/2.Text_Preprocessing_with_SparkNLP_Annotators_Transformers.ipynb>`__.

    =================================================================================== ======================
    Input Annotation types                                                              Output Annotation type
    =================================================================================== ======================
    ``DOCUMENT // A Tokenizer could require only for now a SentenceDetector annotator`` ``TOKEN``
    =================================================================================== ======================

    Parameters
    ----------

    targetPattern
        pattern to grab from text as token candidates, by default "\S+"
    prefixPattern
        regex with groups and begins with \A to match target prefix, by default "\A([^\s\w\$\.]*)"
    suffixPattern
        regex with groups and ends with \z to match target suffix, by default "([^\s\w]?)([^\s\w]*)\z"
    infixPatterns
        regex patterns that match tokens within a single target. groups identify different sub-tokens. multiple defaults
    exceptions
        Words that won't be affected by tokenization rules
    exceptionsPath
        path to file containing list of exceptions
    caseSensitiveExceptions
        Whether to care for case sensitiveness in exceptions, by default True
    contextChars
        character list used to separate from token boundaries, by default ['.', ',', ';', ':', '!', '?', '*', '-', '(', ')', '"', "'"]
    splitPattern
        character list used to separate from the inside of tokens
    splitChars
        character list used to separate from the inside of tokens
    minLength
        Set the minimum allowed legth for each token, by default 0
    maxLength
        Set the maximum allowed legth for each token, by default 99999

    Examples
    --------

    .. code-block:: python

        import sparknlp
        from sparknlp.base import *
        from sparknlp.common import *
        from sparknlp.annotator import *
        from sparknlp.training import *
        from pyspark.ml import Pipeline

        data = spark.createDataFrame([["I'd like to say we didn't expect that. Jane's boyfriend."]]).toDF("text")
        documentAssembler = DocumentAssembler().setInputCol("text").setOutputCol("document")
        tokenizer = Tokenizer().setInputCols(["document"]).setOutputCol("token").fit(data)

        pipeline = Pipeline().setStages([documentAssembler, tokenizer]).fit(data)
        result = pipeline.transform(data)

        result.selectExpr("token.result").show(truncate=False)
        +-----------------------------------------------------------------------+
        |output                                                                 |
        +-----------------------------------------------------------------------+
        |[I'd, like, to, say, we, didn't, expect, that, ., Jane's, boyfriend, .]|
        +-----------------------------------------------------------------------+

    """

    targetPattern = Param(Params._dummy(),
                          "targetPattern",
                          "pattern to grab from text as token candidates. Defaults \S+",
                          typeConverter=TypeConverters.toString)

    prefixPattern = Param(Params._dummy(),
                          "prefixPattern",
                          "regex with groups and begins with \A to match target prefix. Defaults to \A([^\s\w\$\.]*)",
                          typeConverter=TypeConverters.toString)

    suffixPattern = Param(Params._dummy(),
                          "suffixPattern",
                          "regex with groups and ends with \z to match target suffix. Defaults to ([^\s\w]?)([^\s\w]*)\z",
                          typeConverter=TypeConverters.toString)

    infixPatterns = Param(Params._dummy(),
                          "infixPatterns",
                          "regex patterns that match tokens within a single target. groups identify different sub-tokens. multiple defaults",
                          typeConverter=TypeConverters.toListString)

    exceptions = Param(Params._dummy(),
                       "exceptions",
                       "Words that won't be affected by tokenization rules",
                       typeConverter=TypeConverters.toListString)

    exceptionsPath = Param(Params._dummy(),
                           "exceptionsPath",
                           "path to file containing list of exceptions",
                           typeConverter=TypeConverters.toString)

    caseSensitiveExceptions = Param(Params._dummy(),
                                    "caseSensitiveExceptions",
                                    "Whether to care for case sensitiveness in exceptions",
                                    typeConverter=TypeConverters.toBoolean)

    contextChars = Param(Params._dummy(),
                         "contextChars",
                         "character list used to separate from token boundaries",
                         typeConverter=TypeConverters.toListString)

    splitPattern = Param(Params._dummy(),
                         "splitPattern",
                         "character list used to separate from the inside of tokens",
                         typeConverter=TypeConverters.toString)

    splitChars = Param(Params._dummy(),
                       "splitChars",
                       "character list used to separate from the inside of tokens",
                       typeConverter=TypeConverters.toListString)

    minLength = Param(Params._dummy(),
                      "minLength",
                      "Set the minimum allowed legth for each token",
                      typeConverter=TypeConverters.toInt)

    maxLength = Param(Params._dummy(),
                      "maxLength",
                      "Set the maximum allowed legth for each token",
                      typeConverter=TypeConverters.toInt)

    name = 'Tokenizer'

    @keyword_only
    def __init__(self):
        super(Tokenizer, self).__init__(classname="com.johnsnowlabs.nlp.annotators.Tokenizer")
        self._setDefault(
            targetPattern="\\S+",
            contextChars=[".", ",", ";", ":", "!", "?", "*", "-", "(", ")", "\"", "'"],
            caseSensitiveExceptions=True,
            minLength=0,
            maxLength=99999
        )

    def getInfixPatterns(self):
        return self.getOrDefault("infixPatterns")

    def getSuffixPattern(self):
        return self.getOrDefault("suffixPattern")

    def getPrefixPattern(self):
        return self.getOrDefault("prefixPattern")

    def getContextChars(self):
        return self.getOrDefault("contextChars")

    def getSplitChars(self):
        return self.getOrDefault("splitChars")

    def setTargetPattern(self, value):
        return self._set(targetPattern=value)

    def setPrefixPattern(self, value):
        return self._set(prefixPattern=value)

    def setSuffixPattern(self, value):
        return self._set(suffixPattern=value)

    def setInfixPatterns(self, value):
        return self._set(infixPatterns=value)

    def addInfixPattern(self, value):
        try:
            infix_patterns = self.getInfixPatterns()
        except KeyError:
            infix_patterns = []
        infix_patterns.insert(0, value)
        return self._set(infixPatterns=infix_patterns)

    def setExceptions(self, value):
        return self._set(exceptions=value)

    def getExceptions(self):
        return self.getOrDefault("exceptions")

    def addException(self, value):
        try:
            exception_tokens = self.getExceptions()
        except KeyError:
            exception_tokens = []
        exception_tokens.append(value)
        return self._set(exceptions=exception_tokens)

    def setCaseSensitiveExceptions(self, value):
        return self._set(caseSensitiveExceptions=value)

    def getCaseSensitiveExceptions(self):
        return self.getOrDefault("caseSensitiveExceptions")

    def setContextChars(self, value):
        return self._set(contextChars=value)

    def addContextChars(self, value):
        try:
            context_chars = self.getContextChars()
        except KeyError:
            context_chars = []
        context_chars.append(value)
        return self._set(contextChars=context_chars)

    def setSplitPattern(self, value):
        return self._set(splitPattern=value)

    def setSplitChars(self, value):
        return self._set(splitChars=value)

    def addSplitChars(self, value):
        try:
            split_chars = self.getSplitChars()
        except KeyError:
            split_chars = []
        split_chars.append(value)
        return self._set(splitChars=split_chars)

    def setMinLength(self, value):
        return self._set(minLength=value)

    def setMaxLength(self, value):
        return self._set(maxLength=value)

    def _create_model(self, java_model):
        return TokenizerModel(java_model=java_model)


class TokenizerModel(AnnotatorModel):
    """Tokenizes raw text into word pieces, tokens. Identifies tokens with tokenization open standards. A few rules will help customizing it if defaults do not fit user needs.

    This class represents an already fitted Tokenizer model.

    See the main class Tokenizer for more examples of usage.

    ======================  ======================
    Input Annotation types  Output Annotation type
    ======================  ======================
    ``DOCUMENT``            ``TOKEN``
    ======================  ======================

    Parameters
    ----------

    exceptions
        Words that won't be affected by tokenization rules
    caseSensitiveExceptions
        Whether to care for case sensitiveness in exceptions, by default True
    targetPattern
        pattern to grab from text as token candidates, by default "\S+"
    rules
        Rules structure factory containing pre processed regex rules
    splitPattern
        character list used to separate from the inside of tokens
    splitChars
        character list used to separate from the inside of tokens


    """
    name = "TokenizerModel"

    exceptions = Param(Params._dummy(),
                       "exceptions",
                       "Words that won't be affected by tokenization rules",
                       typeConverter=TypeConverters.toListString)

    caseSensitiveExceptions = Param(Params._dummy(),
                                    "caseSensitiveExceptions",
                                    "Whether to care for case sensitiveness in exceptions",
                                    typeConverter=TypeConverters.toBoolean)

    targetPattern = Param(Params._dummy(),
                          "targetPattern",
                          "pattern to grab from text as token candidates. Defaults \S+",
                          typeConverter=TypeConverters.toString)

    rules = Param(Params._dummy(),
                  "rules",
                  "Rules structure factory containing pre processed regex rules",
                  typeConverter=TypeConverters.identity)

    splitPattern = Param(Params._dummy(),
                         "splitPattern",
                         "character list used to separate from the inside of tokens",
                         typeConverter=TypeConverters.toString)

    splitChars = Param(Params._dummy(),
                       "splitChars",
                       "character list used to separate from the inside of tokens",
                       typeConverter=TypeConverters.toListString)

    def __init__(self, classname="com.johnsnowlabs.nlp.annotators.TokenizerModel", java_model=None):
        super(TokenizerModel, self).__init__(
            classname=classname,
            java_model=java_model
        )
        self._setDefault(
            targetPattern="\\S+",
            caseSensitiveExceptions=True
        )

    def setSplitPattern(self, value):
        return self._set(splitPattern=value)

    def setSplitChars(self, value):
        return self._set(splitChars=value)

    def addSplitChars(self, value):
        try:
            split_chars = self.getSplitChars()
        except KeyError:
            split_chars = []
        split_chars.append(value)
        return self._set(splitChars=split_chars)

    @staticmethod
    def pretrained(name="token_rules", lang="en", remote_loc=None):
        from sparknlp.pretrained import ResourceDownloader
        return ResourceDownloader.downloadModel(TokenizerModel, name, lang, remote_loc)


class RegexTokenizer(AnnotatorModel):
    """A tokenizer that splits text by a regex pattern.

    The pattern needs to be set with ``setPattern`` and this sets the delimiting pattern or how the tokens should be split.
    By default this pattern is ``\s+`` which means that tokens should be split by 1 or more whitespace characters.

    ====================== ======================
    Input Annotation types Output Annotation type
    ====================== ======================
    ``DOCUMENT``           ``TOKEN``
    ====================== ======================

    Parameters
    ----------

    minLength
        Set the minimum allowed legth for each token, by default 1
    maxLength
        Set the maximum allowed legth for each token
    toLowercase
        Indicates whether to convert all characters to lowercase before tokenizing, by default False
    pattern
        regex pattern used for tokenizing, by default "\s+"
    positionalMask
        Using a positional mask to guarantee the incremental progression of the tokenization, by default False

    Examples
    --------

    .. code-block:: python

        import sparknlp
        from sparknlp.base import *
        from sparknlp.common import *
        from sparknlp.annotator import *
        from sparknlp.training import *
        from pyspark.ml import Pipeline

        documentAssembler = DocumentAssembler() \\
            .setInputCol("text") \\
            .setOutputCol("document")

        regexTokenizer = RegexTokenizer() \\
            .setInputCols(["document"]) \\
            .setOutputCol("regexToken") \\
            .setToLowercase(True) \\
            .setPattern("\\s+")

        pipeline = Pipeline().setStages([
                documentAssembler,
                regexTokenizer
            ])

        data = spark.createDataFrame([["This is my first sentence. This is my second."]]).toDF("text")
        result = pipeline.fit(data).transform(data)

        result.selectExpr("regexToken.result").show(truncate=False)
        +-------------------------------------------------------+
        |result                                                 |
        +-------------------------------------------------------+
        |[this, is, my, first, sentence., this, is, my, second.]|
        +-------------------------------------------------------+

    """

    name = "RegexTokenizer"

    @keyword_only
    def __init__(self):
        super(RegexTokenizer, self).__init__(classname="com.johnsnowlabs.nlp.annotators.RegexTokenizer")
        self._setDefault(
            inputCols=["document"],
            outputCol="regexToken",
            toLowercase=False,
            minLength=1,
            pattern="\\s+",
            positionalMask=False
        )

    minLength = Param(Params._dummy(),
                      "minLength",
                      "Set the minimum allowed legth for each token",
                      typeConverter=TypeConverters.toInt)

    maxLength = Param(Params._dummy(),
                      "maxLength",
                      "Set the maximum allowed legth for each token",
                      typeConverter=TypeConverters.toInt)

    toLowercase = Param(Params._dummy(),
                        "toLowercase",
                        "Indicates whether to convert all characters to lowercase before tokenizing.",
                        typeConverter=TypeConverters.toBoolean)

    pattern = Param(Params._dummy(),
                    "pattern",
                    "regex pattern used for tokenizing. Defaults \S+",
                    typeConverter=TypeConverters.toString)

    positionalMask = Param(Params._dummy(),
                           "positionalMask",
                           "Using a positional mask to guarantee the incremental progression of the tokenization.",
                           typeConverter=TypeConverters.toBoolean)

    def setMinLength(self, value):
        return self._set(minLength=value)

    def setMaxLength(self, value):
        return self._set(maxLength=value)

    def setToLowercase(self, value):
        return self._set(toLowercase=value)

    def setPattern(self, value):
        return self._set(pattern=value)

    def setPositionalMask(self, value):
        return self._set(positionalMask=value)


class ChunkTokenizer(Tokenizer):
    """Tokenizes and flattens extracted NER chunks.

    The ChunkTokenizer will split the extracted NER ``CHUNK`` type Annotations and will create ``TOKEN`` type Annotations.
    The result is then flattened, resulting in a single array.

    ====================== ======================
    Input Annotation types Output Annotation type
    ====================== ======================
    ``CHUNK``              ``TOKEN``
    ====================== ======================

    Parameters
    ----------

    None

    Examples
    --------

    .. code-block:: python

        import sparknlp
        from sparknlp.base import *
        from sparknlp.common import *
        from sparknlp.annotator import *
        from sparknlp.training import *
        from pyspark.ml import Pipeline

        documentAssembler = DocumentAssembler() \\
            .setInputCol("text") \\
            .setOutputCol("document")

        sentenceDetector = SentenceDetector() \\
            .setInputCols(["document"]) \\
            .setOutputCol("sentence")

        tokenizer = Tokenizer() \\
            .setInputCols(["sentence"]) \\
            .setOutputCol("token")

        entityExtractor = TextMatcher() \\
            .setInputCols(["sentence", "token"]) \\
            .setEntities("src/test/resources/entity-extractor/test-chunks.txt", ReadAs.TEXT) \\
            .setOutputCol("entity")

        chunkTokenizer = ChunkTokenizer() \\
            .setInputCols(["entity"]) \\
            .setOutputCol("chunk_token")

        pipeline = Pipeline().setStages([
              documentAssembler,
              sentenceDetector,
              tokenizer,
              entityExtractor,
              chunkTokenizer
            ])

        data = spark.createDataFrame([[
            "Hello world, my name is Michael, I am an artist and I work at Benezar",
            "Robert, an engineer from Farendell, graduated last year. The other one, Lucas, graduated last week."
        ]]).toDF("text")
        result = pipeline.fit(data).transform(data)

        result.selectExpr("entity.result as entity" , "chunk_token.result as chunk_token").show(truncate=False)
        +-----------------------------------------------+---------------------------------------------------+
        |entity                                         |chunk_token                                        |
        +-----------------------------------------------+---------------------------------------------------+
        |[world, Michael, work at Benezar]              |[world, Michael, work, at, Benezar]                |
        |[engineer from Farendell, last year, last week]|[engineer, from, Farendell, last, year, last, week]|
        +-----------------------------------------------+---------------------------------------------------+

    """
    name = 'ChunkTokenizer'

    @keyword_only
    def __init__(self):
        super(Tokenizer, self).__init__(classname="com.johnsnowlabs.nlp.annotators.ChunkTokenizer")

    def _create_model(self, java_model):
        return ChunkTokenizerModel(java_model=java_model)


class ChunkTokenizerModel(TokenizerModel):
    """Instantiated model of the ChunkTokenizer.
    For usage and examples see the documentation of the main class.

    ====================== ======================
    Input Annotation types Output Annotation type
    ====================== ======================
    ``CHUNK``              ``TOKEN``
    ====================== ======================

    Parameters
    ----------

    None

    """
    name = 'ChunkTokenizerModel'

    @keyword_only
    def __init__(self, classname="com.johnsnowlabs.nlp.annotators.ChunkTokenizerModel", java_model=None):
        super(TokenizerModel, self).__init__(
            classname=classname,
            java_model=java_model
        )


class Token2Chunk(AnnotatorModel):
    """Converts ``TOKEN`` type Annotations to ``CHUNK`` type.

    This can be useful if a entities have been already extracted as ``TOKEN`` and following annotators require ``CHUNK`` types.

    ====================== ======================
    Input Annotation types Output Annotation type
    ====================== ======================
    ``TOKEN``              ``CHUNK``
    ====================== ======================

    Parameters
    ----------

    None

    Examples
    --------

    .. code-block:: python

        import sparknlp
        from sparknlp.base import *
        from sparknlp.common import *
        from sparknlp.annotator import *
        from sparknlp.training import *
        from pyspark.ml import Pipeline


        documentAssembler = DocumentAssembler() \\
            .setInputCol("text") \\
            .setOutputCol("document")

        tokenizer = Tokenizer() \\
            .setInputCols(["document"]) \\
            .setOutputCol("token")

        token2chunk = Token2Chunk() \\
            .setInputCols(["token"]) \\
            .setOutputCol("chunk")

        pipeline = Pipeline().setStages([
            documentAssembler,
            tokenizer,
            token2chunk
        ])

        data = spark.createDataFrame([["One Two Three Four"]]).toDF("text")
        result = pipeline.fit(data).transform(data)

        result.selectExpr("explode(chunk) as result").show(truncate=False)
        +------------------------------------------+
        |result                                    |
        +------------------------------------------+
        |[chunk, 0, 2, One, [sentence -> 0], []]   |
        |[chunk, 4, 6, Two, [sentence -> 0], []]   |
        |[chunk, 8, 12, Three, [sentence -> 0], []]|
        |[chunk, 14, 17, Four, [sentence -> 0], []]|
        +------------------------------------------+

    """
    name = "Token2Chunk"

    def __init__(self):
        super(Token2Chunk, self).__init__(classname="com.johnsnowlabs.nlp.annotators.Token2Chunk")


class Stemmer(AnnotatorModel):
    """Returns hard-stems out of words with the objective of retrieving the meaningful part of the word.
    For extended examples of usage, see the `Spark NLP Workshop <https://github.com/JohnSnowLabs/spark-nlp-workshop/blob/master/tutorials/Certification_Trainings/Public/2.Text_Preprocessing_with_SparkNLP_Annotators_Transformers.ipynb>`__.

    ====================== ======================
    Input Annotation types Output Annotation type
    ====================== ======================
    ``TOKEN``              ``TOKEN``
    ====================== ======================

    Parameters
    ----------

    language
        stemmer algorithm, by default "english"

    Examples
    --------

    .. code-block:: python

        import sparknlp
        from sparknlp.base import *
        from sparknlp.common import *
        from sparknlp.annotator import *
        from sparknlp.training import *
        from pyspark.ml import Pipeline

        documentAssembler = DocumentAssembler() \\
            .setInputCol("text") \\
            .setOutputCol("document")

        tokenizer = Tokenizer() \\
            .setInputCols(["document"]) \\
            .setOutputCol("token")

        stemmer = Stemmer() \\
            .setInputCols(["token"]) \\
            .setOutputCol("stem")

        pipeline = Pipeline().setStages([
            documentAssembler,
            tokenizer,
            stemmer
        ])

        data = spark.createDataFrame([["Peter Pipers employees are picking pecks of pickled peppers."]]) \\
            .toDF("text")
        result = pipeline.fit(data).transform(data)

        result.selectExpr("stem.result").show(truncate = False)
        +-------------------------------------------------------------+
        |result                                                       |
        +-------------------------------------------------------------+
        |[peter, piper, employe, ar, pick, peck, of, pickl, pepper, .]|
        +-------------------------------------------------------------+

    """

    language = Param(Params._dummy(), "language", "stemmer algorithm", typeConverter=TypeConverters.toString)

    name = "Stemmer"

    @keyword_only
    def __init__(self):
        super(Stemmer, self).__init__(classname="com.johnsnowlabs.nlp.annotators.Stemmer")
        self._setDefault(
            language="english"
        )


class Chunker(AnnotatorModel):
    """This annotator matches a pattern of part-of-speech tags in order to return meaningful phrases from document.
    Extracted part-of-speech tags are mapped onto the sentence, which can then be parsed by regular expressions.
    The part-of-speech tags are wrapped by angle brackets ``<>`` to be easily distinguishable in the text itself.
    This example sentence will result in the form:

    .. code-block:: none

        "Peter Pipers employees are picking pecks of pickled peppers."
        "<NNP><NNP><NNS><VBP><VBG><NNS><IN><JJ><NNS><.>"


    To then extract these tags, ``regexParsers`` need to be set with e.g.:

    .. code-block:: python

        chunker = Chunker() \\
            .setInputCols(["sentence", "pos"]) \\
            .setOutputCol("chunk") \\
            .setRegexParsers(["<NNP>+", "<NNS>+"])


    When defining the regular expressions, tags enclosed in angle brackets are treated as groups, so here specifically
    ``"<NNP>+"`` means 1 or more nouns in succession. Additional patterns can also be set with ``addRegexParsers``.

    For more extended examples see the `Spark NLP Workshop <https://github.com/JohnSnowLabs/spark-nlp-workshop/blob/master/tutorials/Certification_Trainings/Public/3.SparkNLP_Pretrained_Models.ipynb>`__.

    ====================== ======================
    Input Annotation types Output Annotation type
    ====================== ======================
    ``DOCUMENT, POS``      ``CHUNK``
    ====================== ======================

    Parameters
    ----------

    regexParsers
        an array of grammar based chunk parsers

    Examples
    --------

    .. code-block:: python

        import sparknlp
        from sparknlp.base import *
        from sparknlp.common import *
        from sparknlp.annotator import *
        from sparknlp.training import *
        from pyspark.ml import Pipeline

        documentAssembler = DocumentAssembler() \\
            .setInputCol("text") \\
            .setOutputCol("document")

        sentence = SentenceDetector() \\
            .setInputCols(["document"]) \\
            .setOutputCol("sentence")

        tokenizer = Tokenizer() \\
            .setInputCols(["sentence"]) \\
            .setOutputCol("token")

        POSTag = PerceptronModel.pretrained() \\
            .setInputCols(["document", "token"]) \\
            .setOutputCol("pos")

        chunker = Chunker() \\
            .setInputCols(["sentence", "pos"]) \\
            .setOutputCol("chunk") \\
            .setRegexParsers(["<NNP>+", "<NNS>+"])

        pipeline = Pipeline() \\
            .setStages([
              documentAssembler,
              sentence,
              tokenizer,
              POSTag,
              chunker
            ])

        data = spark.createDataFrame([["Peter Pipers employees are picking pecks of pickled peppers."]]).toDF("text")
        result = pipeline.fit(data).transform(data)

        result.selectExpr("explode(chunk) as result").show(truncate=False)
        +-------------------------------------------------------------+
        |result                                                       |
        +-------------------------------------------------------------+
        |[chunk, 0, 11, Peter Pipers, [sentence -> 0, chunk -> 0], []]|
        |[chunk, 13, 21, employees, [sentence -> 0, chunk -> 1], []]  |
        |[chunk, 35, 39, pecks, [sentence -> 0, chunk -> 2], []]      |
        |[chunk, 52, 58, peppers, [sentence -> 0, chunk -> 3], []]    |
        +-------------------------------------------------------------+

    """

    regexParsers = Param(Params._dummy(),
                         "regexParsers",
                         "an array of grammar based chunk parsers",
                         typeConverter=TypeConverters.toListString)

    name = "Chunker"

    @keyword_only
    def __init__(self):
        super(Chunker, self).__init__(classname="com.johnsnowlabs.nlp.annotators.Chunker")

    def setRegexParsers(self, value):
        return self._set(regexParsers=value)


class DocumentNormalizer(AnnotatorModel):
    """Annotator which normalizes raw text from tagged text, e.g. scraped web pages or xml documents, from document type columns into Sentence.
    Removes all dirty characters from text following one or more input regex patterns.
    Can apply not wanted character removal with a specific policy.
    Can apply lower case normalization.

    For extended examples of usage, see the `Spark NLP Workshop <https://github.com/JohnSnowLabs/spark-nlp-workshop/blob/master/tutorials/Certification_Trainings/Public/2.Text_Preprocessing_with_SparkNLP_Annotators_Transformers.ipynb>`__.

    ====================== ======================
    Input Annotation types Output Annotation type
    ====================== ======================
    ``DOCUMENT``           ``DOCUMENT``
    ====================== ======================

    Parameters
    ----------

    action
        action to perform applying regex patterns on text, by default "clean"
    patterns
        normalization regex patterns which match will be removed from document, by default ['<[^>]*>']
    replacement
        replacement string to apply when regexes match, by default " "
    lowercase
        whether to convert strings to lowercase, by default False
    policy
        policy to remove pattern from text, by default "pretty_all"
    encoding
        file encoding to apply on normalized documents, by default "UTF-8"

    Examples
    --------

    .. code-block:: python

        import sparknlp
        from sparknlp.base import *
        from sparknlp.common import *
        from sparknlp.annotator import *
        from sparknlp.training import *
        from pyspark.ml import Pipeline

        documentAssembler = DocumentAssembler() \\
            .setInputCol("text") \\
            .setOutputCol("document")

        cleanUpPatterns = ["<[^>]>"]

        documentNormalizer = DocumentNormalizer() \\
            .setInputCols(["document"]) \\
            .setOutputCol("normalizedDocument") \\
            .setAction("clean") \\
            .setPatterns(cleanUpPatterns) \\
            .setReplacement(" ") \\
            .setPolicy("pretty_all") \\
            .setLowercase(True)

        pipeline = Pipeline().setStages([
            documentAssembler,
            documentNormalizer
        ])

        text =
            \"\"\"
        <div id="theworldsgreatest" class='my-right my-hide-small my-wide toptext' style="font-family:'Segoe UI',Arial,sans-serif">
            THE WORLD'S LARGEST WEB DEVELOPER SITE
            <h1 style="font-size:300%;">THE WORLD'S LARGEST WEB DEVELOPER SITE</h1>
            <p style="font-size:160%;">Lorem Ipsum is simply dummy text of the printing and typesetting industry. Lorem Ipsum has been the industry's standard dummy text ever since the 1500s, when an unknown printer took a galley of type and scrambled it to make a type specimen book. It has survived not only five centuries, but also the leap into electronic typesetting, remaining essentially unchanged. It was popularised in the 1960s with the release of Letraset sheets containing Lorem Ipsum passages, and more recently with desktop publishing software like Aldus PageMaker including versions of Lorem Ipsum..</p>
        </div>

        </div>\"\"\"
        data = spark.createDataFrame([[text]]).toDF("text")
        pipelineModel = pipeline.fit(data)

        result = pipelineModel.transform(data)
        result.selectExpr("normalizedDocument.result").show(truncate=False)
        +--------------------------------------------------------------------------------------------------------------------------------------------------------------------------------------------------------------------------------------------------------------------------------------------------------------------------------------------------------------------------------------------------------------------------------------------------------------------------------------------------------------------------------------------------------------------------------------------------------------------------------------------------------------------------------+
        |result                                                                                                                                                                                                                                                                                                                                                                                                                                                                                                                                                                                                                                                                          |
        +--------------------------------------------------------------------------------------------------------------------------------------------------------------------------------------------------------------------------------------------------------------------------------------------------------------------------------------------------------------------------------------------------------------------------------------------------------------------------------------------------------------------------------------------------------------------------------------------------------------------------------------------------------------------------------+
        |[ the world's largest web developer site the world's largest web developer site lorem ipsum is simply dummy text of the printing and typesetting industry. lorem ipsum has been the industry's standard dummy text ever since the 1500s, when an unknown printer took a galley of type and scrambled it to make a type specimen book. it has survived not only five centuries, but also the leap into electronic typesetting, remaining essentially unchanged. it was popularised in the 1960s with the release of letraset sheets containing lorem ipsum passages, and more recently with desktop publishing software like aldus pagemaker including versions of lorem ipsum..]|
        +--------------------------------------------------------------------------------------------------------------------------------------------------------------------------------------------------------------------------------------------------------------------------------------------------------------------------------------------------------------------------------------------------------------------------------------------------------------------------------------------------------------------------------------------------------------------------------------------------------------------------------------------------------------------------------+

    """

    action = Param(Params._dummy(),
                   "action",
                   "action to perform applying regex patterns on text",
                   typeConverter=TypeConverters.toString)

    patterns = Param(Params._dummy(),
                     "patterns",
                     "normalization regex patterns which match will be removed from document. Defaults is <[^>]*>",
                     typeConverter=TypeConverters.toListString)

    replacement = Param(Params._dummy(),
                        "replacement",
                        "replacement string to apply when regexes match",
                        typeConverter=TypeConverters.toString)

    lowercase = Param(Params._dummy(),
                      "lowercase",
                      "whether to convert strings to lowercase",
                      typeConverter=TypeConverters.toBoolean)

    policy = Param(Params._dummy(),
                   "policy",
                   "policy to remove pattern from text",
                   typeConverter=TypeConverters.toString)

    encoding = Param(Params._dummy(),
                     "encoding",
                     "file encoding to apply on normalized documents",
                     typeConverter=TypeConverters.toString)

    @keyword_only
    def __init__(self):
        super(DocumentNormalizer, self).__init__(classname="com.johnsnowlabs.nlp.annotators.DocumentNormalizer")
        self._setDefault(
            action="clean",
            patterns=["<[^>]*>"],
            replacement=" ",
            lowercase=False,
            policy="pretty_all",
            encoding="UTF-8"
        )

    def setAction(self, value):
        return self._set(action=value)

    def setPatterns(self, value):
        return self._set(patterns=value)

    def setReplacement(self, value):
        return self._set(replacement=value)

    def setLowercase(self, value):
        return self._set(lowercase=value)

    def setPolicy(self, value):
        return self._set(policy=value)

    def setEncoding(self, value):
        return self._set(encoding=value)


class Normalizer(AnnotatorApproach):
    """Annotator that cleans out tokens. Requires stems, hence tokens.
    Removes all dirty characters from text following a regex pattern and transforms words based on a provided dictionary

    For extended examples of usage, see the `Spark NLP Workshop <https://github.com/JohnSnowLabs/spark-nlp-workshop/blob/master/tutorials/Certification_Trainings/Public/2.Text_Preprocessing_with_SparkNLP_Annotators_Transformers.ipynb>`__.

    ====================== ======================
    Input Annotation types Output Annotation type
    ====================== ======================
    ``TOKEN``              ``TOKEN``
    ====================== ======================

    Parameters
    ----------

    cleanupPatterns
        normalization regex patterns which match will be removed from token, by default ['[^\\pL+]']
    lowercase
        whether to convert strings to lowercase, by default False
    slangDictionary
        slang dictionary is a delimited text. needs 'delimiter' in options
    minLength
        Set the minimum allowed legth for each token, by default 0
    maxLength
        Set the maximum allowed legth for each token

    Examples
    --------

    .. code-block:: python

        import sparknlp
        from sparknlp.base import *
        from sparknlp.common import *
        from sparknlp.annotator import *
        from sparknlp.training import *
        from pyspark.ml import Pipeline
        documentAssembler = DocumentAssembler() \\
            .setInputCol("text") \\
            .setOutputCol("document")

        tokenizer = Tokenizer() \\
            .setInputCols(["document"]) \\
            .setOutputCol("token")

        normalizer = Normalizer() \\
            .setInputCols(["token"]) \\
            .setOutputCol("normalized") \\
            .setLowercase(True) \\
            .setCleanupPatterns([\"\"\"[^\w\d\s]\"\"\"]) # remove punctuations (keep alphanumeric chars)
        # if we don't set CleanupPatterns, it will only keep alphabet letters ([^A-Za-z])

        pipeline = Pipeline().setStages([
            documentAssembler,
            tokenizer,
            normalizer
        ])

        data = spark.createDataFrame([["John and Peter are brothers. However they don't support each other that much."]]) \\
            .toDF("text")
        result = pipeline.fit(data).transform(data)

        result.selectExpr("normalized.result").show(truncate = False)
        +----------------------------------------------------------------------------------------+
        |result                                                                                  |
        +----------------------------------------------------------------------------------------+
        |[john, and, peter, are, brothers, however, they, dont, support, each, other, that, much]|
        +----------------------------------------------------------------------------------------+

    """

    cleanupPatterns = Param(Params._dummy(),
                            "cleanupPatterns",
                            "normalization regex patterns which match will be removed from token",
                            typeConverter=TypeConverters.toListString)

    lowercase = Param(Params._dummy(),
                      "lowercase",
                      "whether to convert strings to lowercase")

    slangMatchCase = Param(Params._dummy(),
                           "slangMatchCase",
                           "whether or not to be case sensitive to match slangs. Defaults to false.")

    slangDictionary = Param(Params._dummy(),
                            "slangDictionary",
                            "slang dictionary is a delimited text. needs 'delimiter' in options",
                            typeConverter=TypeConverters.identity)

    minLength = Param(Params._dummy(),
                      "minLength",
                      "Set the minimum allowed legth for each token",
                      typeConverter=TypeConverters.toInt)

    maxLength = Param(Params._dummy(),
                      "maxLength",
                      "Set the maximum allowed legth for each token",
                      typeConverter=TypeConverters.toInt)

    @keyword_only
    def __init__(self):
        super(Normalizer, self).__init__(classname="com.johnsnowlabs.nlp.annotators.Normalizer")
        self._setDefault(
            cleanupPatterns=["[^\\pL+]"],
            lowercase=False,
            slangMatchCase=False,
            minLength=0
        )

    def setCleanupPatterns(self, value):
        return self._set(cleanupPatterns=value)

    def setLowercase(self, value):
        return self._set(lowercase=value)

    def setSlangDictionary(self, path, delimiter, read_as=ReadAs.TEXT, options={"format": "text"}):
        opts = options.copy()
        if "delimiter" not in opts:
            opts["delimiter"] = delimiter
        return self._set(slangDictionary=ExternalResource(path, read_as, opts))

    def setMinLength(self, value):
        return self._set(minLength=value)

    def setMaxLength(self, value):
        return self._set(maxLength=value)

    def _create_model(self, java_model):
        return NormalizerModel(java_model=java_model)


class NormalizerModel(AnnotatorModel):
    """Instantiated Model of the Normalizer. For usage and examples, please see the documentation of that class.

    ====================== ======================
    Input Annotation types Output Annotation type
    ====================== ======================
    ``TOKEN``              ``TOKEN``
    ====================== ======================

    Parameters
    ----------

    cleanupPatterns
        normalization regex patterns which match will be removed from token
    lowercase
        whether to convert strings to lowercase


    """

    cleanupPatterns = Param(Params._dummy(),
                            "cleanupPatterns",
                            "normalization regex patterns which match will be removed from token",
                            typeConverter=TypeConverters.toListString)

    lowercase = Param(Params._dummy(),
                      "lowercase",
                      "whether to convert strings to lowercase")

    slangMatchCase = Param(Params._dummy(),
                           "slangMatchCase",
                           "whether or not to be case sensitive to match slangs. Defaults to false.")

    def __init__(self, classname="com.johnsnowlabs.nlp.annotators.NormalizerModel", java_model=None):
        super(NormalizerModel, self).__init__(
            classname=classname,
            java_model=java_model
        )

    name = "NormalizerModel"


class RegexMatcher(AnnotatorApproach):
    """Uses a reference file to match a set of regular expressions and associate them with a provided identifier.

    A dictionary of predefined regular expressions must be provided with ``setExternalRules``.
    The dictionary can be set in either in the form of a delimited text file or directly as an
    ExternalResource.

    Pretrained pipelines are available for this module, see `Pipelines <https://nlp.johnsnowlabs.com/docs/en/pipelines>`__.

    For extended examples of usage, see the `Spark NLP Workshop <https://github.com/JohnSnowLabs/spark-nlp-workshop/blob/master/tutorials/Certification_Trainings/Public/2.Text_Preprocessing_with_SparkNLP_Annotators_Transformers.ipynb>`__.

    ====================== ======================
    Input Annotation types Output Annotation type
    ====================== ======================
    ``DOCUMENT``           ``CHUNK``
    ====================== ======================

    Parameters
    ----------

    strategy
        Can be either MATCH_FIRST|MATCH_ALL|MATCH_COMPLETE, by default "MATCH_ALL"
    externalRules
        external resource to rules, needs 'delimiter' in options

    Examples
    --------

    .. code-block:: python

        import sparknlp
        from sparknlp.base import *
        from sparknlp.common import *
        from sparknlp.annotator import *
        from sparknlp.training import *
        from pyspark.ml import Pipeline
        # In this example, the `rules.txt` has the form of
        #
        # the\s\w+, followed by 'the'
        # ceremonies, ceremony
        #
        # where each regex is separated by the identifier by `","`

        documentAssembler = DocumentAssembler().setInputCol("text").setOutputCol("document")

        sentence = SentenceDetector().setInputCols(["document"]).setOutputCol("sentence")

        regexMatcher = RegexMatcher() \\
            .setExternalRules("src/test/resources/regex-matcher/rules.txt",  ",") \\
            .setInputCols(["sentence"]) \\
            .setOutputCol("regex") \\
            .setStrategy("MATCH_ALL")

        pipeline = Pipeline().setStages([documentAssembler, sentence, regexMatcher])

        data = spark.createDataFrame([[
            "My first sentence with the first rule. This is my second sentence with ceremonies rule."
        ]]).toDF("text")
        results = pipeline.fit(data).transform(data)

        results.selectExpr("explode(regex) as result").show(truncate=False)
        +--------------------------------------------------------------------------------------------+
        |result                                                                                      |
        +--------------------------------------------------------------------------------------------+
        |[chunk, 23, 31, the first, [identifier -> followed by 'the', sentence -> 0, chunk -> 0], []]|
        |[chunk, 71, 80, ceremonies, [identifier -> ceremony, sentence -> 1, chunk -> 0], []]        |
        +--------------------------------------------------------------------------------------------+

    """

    strategy = Param(Params._dummy(),
                     "strategy",
                     "MATCH_FIRST|MATCH_ALL|MATCH_COMPLETE",
                     typeConverter=TypeConverters.toString)
    externalRules = Param(Params._dummy(),
                          "externalRules",
                          "external resource to rules, needs 'delimiter' in options",
                          typeConverter=TypeConverters.identity)

    @keyword_only
    def __init__(self):
        super(RegexMatcher, self).__init__(classname="com.johnsnowlabs.nlp.annotators.RegexMatcher")
        self._setDefault(
            strategy="MATCH_ALL"
        )

    def setStrategy(self, value):
        return self._set(strategy=value)

    def setExternalRules(self, path, delimiter, read_as=ReadAs.TEXT, options={"format": "text"}):
        opts = options.copy()
        if "delimiter" not in opts:
            opts["delimiter"] = delimiter
        return self._set(externalRules=ExternalResource(path, read_as, opts))

    def _create_model(self, java_model):
        return RegexMatcherModel(java_model=java_model)


class RegexMatcherModel(AnnotatorModel):
    """Instantiated model of the RegexMatcher.
    For usage and examples see the documentation of the main class.

    ====================== ======================
    Input Annotation types Output Annotation type
    ====================== ======================
    ``DOCUMENT``           ``CHUNK``
    ====================== ======================

    Parameters
    ----------

    None

    """

    def __init__(self, classname="com.johnsnowlabs.nlp.annotators.RegexMatcherModel", java_model=None):
        super(RegexMatcherModel, self).__init__(
            classname=classname,
            java_model=java_model
        )

    name = "RegexMatcherModel"


class Lemmatizer(AnnotatorApproach):
    """Class to find lemmas out of words with the objective of returning a base dictionary word.
    Retrieves the significant part of a word. A dictionary of predefined lemmas must be provided with ``setDictionary``.
    The dictionary can be set in either in the form of a delimited text file or directly as an
    ExternalResource.
    Pretrained models can be loaded with LemmatizerModel.pretrained.

    For available pretrained models please see the `Models Hub <https://nlp.johnsnowlabs.com/models?task=Lemmatization>`__.
    For extended examples of usage, see the `Spark NLP Workshop <https://github.com/JohnSnowLabs/spark-nlp-workshop/blob/master/tutorials/Certification_Trainings/Public/2.Text_Preprocessing_with_SparkNLP_Annotators_Transformers.ipynb>`__.

    ====================== ======================
    Input Annotation types Output Annotation type
    ====================== ======================
    ``TOKEN``              ``TOKEN``
    ====================== ======================

    Parameters
    ----------

    dictionary
        lemmatizer external dictionary.

    Examples
    --------

    .. code-block:: python

        import sparknlp
        from sparknlp.base import *
        from sparknlp.common import *
        from sparknlp.annotator import *
        from sparknlp.training import *
        from pyspark.ml import Pipeline
        # In this example, the lemma dictionary `lemmas_small.txt` has the form of
        #
        # ...
        # pick	->	pick	picks	picking	picked
        # peck	->	peck	pecking	pecked	pecks
        # pickle	->	pickle	pickles	pickled	pickling
        # pepper	->	pepper	peppers	peppered	peppering
        # ...
        #
        # where each key is delimited by `->` and values are delimited by `\t`

        documentAssembler = DocumentAssembler() \\
            .setInputCol("text") \\
            .setOutputCol("document")

        sentenceDetector = SentenceDetector() \\
            .setInputCols(["document"]) \\
            .setOutputCol("sentence")

        tokenizer = Tokenizer() \\
            .setInputCols(["sentence"]) \\
            .setOutputCol("token")

        lemmatizer = Lemmatizer() \\
            .setInputCols(["token"]) \\
            .setOutputCol("lemma") \\
            .setDictionary("src/test/resources/lemma-corpus-small/lemmas_small.txt", "->", "\t")

        pipeline = Pipeline() \\
            .setStages([
              documentAssembler,
              sentenceDetector,
              tokenizer,
              lemmatizer
            ])

        data = spark.createDataFrame([["Peter Pipers employees are picking pecks of pickled peppers."]]) \\
            .toDF("text")

        result = pipeline.fit(data).transform(data)
        result.selectExpr("lemma.result").show(truncate=False)
        +------------------------------------------------------------------+
        |result                                                            |
        +------------------------------------------------------------------+
        |[Peter, Pipers, employees, are, pick, peck, of, pickle, pepper, .]|
        +------------------------------------------------------------------+

    """
    dictionary = Param(Params._dummy(),
                       "dictionary",
                       "lemmatizer external dictionary." +
                       " needs 'keyDelimiter' and 'valueDelimiter' in options for parsing target text",
                       typeConverter=TypeConverters.identity)

    @keyword_only
    def __init__(self):
        super(Lemmatizer, self).__init__(classname="com.johnsnowlabs.nlp.annotators.Lemmatizer")

    def _create_model(self, java_model):
        return LemmatizerModel(java_model=java_model)

    def setDictionary(self, path, key_delimiter, value_delimiter, read_as=ReadAs.TEXT,
                      options={"format": "text"}):
        opts = options.copy()
        if "keyDelimiter" not in opts:
            opts["keyDelimiter"] = key_delimiter
        if "valueDelimiter" not in opts:
            opts["valueDelimiter"] = value_delimiter
        return self._set(dictionary=ExternalResource(path, read_as, opts))


class LemmatizerModel(AnnotatorModel):
    """Instantiated Model of the Lemmatizer. For usage and examples, please see the documentation of that class.
    For available pretrained models please see the `Models Hub <https://nlp.johnsnowlabs.com/models?task=Lemmatization>`__.

    ====================== ======================
    Input Annotation types Output Annotation type
    ====================== ======================
    ``TOKEN``              ``TOKEN``
    ====================== ======================

    Parameters
    ----------

    None

    Examples
    --------

    .. code-block:: python

        import sparknlp
        from sparknlp.base import *
        from sparknlp.common import *
        from sparknlp.annotator import *
        from sparknlp.training import *
        from pyspark.ml import Pipeline
        # The lemmatizer from the example of the Lemmatizer can be replaced with:
        lemmatizer = LemmatizerModel.pretrained() \\
            .setInputCols(["token"]) \\
            .setOutputCol("lemma")

    """
    name = "LemmatizerModel"

    def __init__(self, classname="com.johnsnowlabs.nlp.annotators.LemmatizerModel", java_model=None):
        super(LemmatizerModel, self).__init__(
            classname=classname,
            java_model=java_model
        )

    @staticmethod
    def pretrained(name="lemma_antbnc", lang="en", remote_loc=None):
        from sparknlp.pretrained import ResourceDownloader
        return ResourceDownloader.downloadModel(LemmatizerModel, name, lang, remote_loc)


class DateMatcherUtils(Params):
    """Base class for DateMatcher Annotators
    """
    dateFormat = Param(Params._dummy(),
                       "dateFormat",
                       "desired format for dates extracted",
                       typeConverter=TypeConverters.toString)

    readMonthFirst = Param(Params._dummy(),
                           "readMonthFirst",
                           "Whether to parse july 07/05/2015 or as 05/07/2015",
                           typeConverter=TypeConverters.toBoolean
                           )

    defaultDayWhenMissing = Param(Params._dummy(),
                                  "defaultDayWhenMissing",
                                  "which day to set when it is missing from parsed input",
                                  typeConverter=TypeConverters.toInt
                                  )

    anchorDateYear = Param(Params._dummy(),
                           "anchorDateYear",
                           "Add an anchor year for the relative dates such as a day after tomorrow. If not set it "
                           "will use the current year. Example: 2021",
                           typeConverter=TypeConverters.toInt
                           )

    anchorDateMonth = Param(Params._dummy(),
                            "anchorDateMonth",
                            "Add an anchor month for the relative dates such as a day after tomorrow. If not set it "
                            "will use the current month. Example: 1 which means January",
                            typeConverter=TypeConverters.toInt
                            )

    anchorDateDay = Param(Params._dummy(),
                          "anchorDateDay",
                          "Add an anchor day of the day for the relative dates such as a day after tomorrow. If not "
                          "set it will use the current day. Example: 11",
                          typeConverter=TypeConverters.toInt
                          )

    def setFormat(self, value):
        return self._set(dateFormat=value)

    def setReadMonthFirst(self, value):
        return self._set(readMonthFirst=value)

    def setDefaultDayWhenMissing(self, value):
        return self._set(defaultDayWhenMissing=value)

    def setAnchorDateYear(self, value):
        return self._set(anchorDateYear=value)

    def setAnchorDateMonth(self, value):
        normalizedMonth = value - 1
        return self._set(anchorDateMonth=normalizedMonth)

    def setAnchorDateDay(self, value):
        return self._set(anchorDateDay=value)


class DateMatcher(AnnotatorModel, DateMatcherUtils):
    """Matches standard date formats into a provided format
    Reads from different forms of date and time expressions and converts them to a provided date format.

    Extracts only **one** date per document. Use with sentence detector to find matches in each sentence.
    To extract multiple dates from a document, please use the MultiDateMatcher.

    Reads the following kind of dates:

    .. code-block:: python

        "1978-01-28", "1984/04/02,1/02/1980", "2/28/79", "The 31st of April in the year 2008",
        "Fri, 21 Nov 1997", "Jan 21, ‘97", "Sun", "Nov 21", "jan 1st", "next thursday",
        "last wednesday", "today", "tomorrow", "yesterday", "next week", "next month",
        "next year", "day after", "the day before", "0600h", "06:00 hours", "6pm", "5:30 a.m.",
        "at 5", "12:59", "23:59", "1988/11/23 6pm", "next week at 7.30", "5 am tomorrow"



    For example ``"The 31st of April in the year 2008"`` will be converted into ``2008/04/31``.

    Pretrained pipelines are available for this module, see `Pipelines <https://nlp.johnsnowlabs.com/docs/en/pipelines>`__.

    For extended examples of usage, see the `Spark NLP Workshop <https://github.com/JohnSnowLabs/spark-nlp-workshop/blob/master/tutorials/Certification_Trainings/Public/2.Text_Preprocessing_with_SparkNLP_Annotators_Transformers.ipynb>`__.

    ====================== ======================
    Input Annotation types Output Annotation type
    ====================== ======================
    ``DOCUMENT``           ``DATE``
    ====================== ======================

    Parameters
    ----------

    dateFormat
        desired format for dates extracted
    readMonthFirst
        Whether to parse july 07/05/2015 or as 05/07/2015
    defaultDayWhenMissing
        which day to set when it is missing from parsed input
    anchorDateYear
        Add an anchor year for the relative dates such as a day after tomorrow. If not set it
        will use the current year. Example: 2021
    anchorDateMonth
        Add an anchor month for the relative dates such as a day after tomorrow. If not set it
        will use the current month. Example: 1 which means January
    anchorDateDay
        Add an anchor day of the day for the relative dates such as a day after tomorrow. If not
        set it will use the current day. Example: 11

    Examples
    --------

    .. code-block:: python

        import sparknlp
        from sparknlp.base import *
        from sparknlp.common import *
        from sparknlp.annotator import *
        from sparknlp.training import *
        from pyspark.ml import Pipeline

        documentAssembler = DocumentAssembler() \\
            .setInputCol("text") \\
            .setOutputCol("document")

        date = DateMatcher() \\
            .setInputCols(["document"]) \\
            .setOutputCol("date") \\
            .setAnchorDateYear(2020) \\
            .setAnchorDateMonth(1) \\
            .setAnchorDateDay(11)

        pipeline = Pipeline().setStages([
            documentAssembler,
            date
        ])

        data = spark.createDataFrame([["Fri, 21 Nov 1997", "next week at 7.30", "see you a day after"]]).toDF("text")
        result = pipeline.fit(data).transform(data)

        result.selectExpr("date").show(truncate=False)
        +-------------------------------------------------+
        |date                                             |
        +-------------------------------------------------+
        |5, 15, 1997/11/21, [sentence -> 0], [] |
        |0, 8, 2020/01/18, [sentence -> 0], []  |
        |10, 18, 2020/01/12, [sentence -> 0], []|
        +-------------------------------------------------+

    """

    name = "DateMatcher"

    @keyword_only
    def __init__(self):
        super(DateMatcher, self).__init__(classname="com.johnsnowlabs.nlp.annotators.DateMatcher")
        self._setDefault(
            dateFormat="yyyy/MM/dd",
            readMonthFirst=True,
            defaultDayWhenMissing=1,
            anchorDateYear=-1,
            anchorDateMonth=-1,
            anchorDateDay=-1
        )


class MultiDateMatcher(AnnotatorModel, DateMatcherUtils):
    """Matches standard date formats into a provided format.

    Reads the following kind of dates:

    .. code-block:: none

        "1978-01-28", "1984/04/02,1/02/1980", "2/28/79", "The 31st of April in the year 2008",
        "Fri, 21 Nov 1997", "Jan 21, ‘97", "Sun", "Nov 21", "jan 1st", "next thursday",
        "last wednesday", "today", "tomorrow", "yesterday", "next week", "next month",
        "next year", "day after", "the day before", "0600h", "06:00 hours", "6pm", "5:30 a.m.",
        "at 5", "12:59", "23:59", "1988/11/23 6pm", "next week at 7.30", "5 am tomorrow"



    For example ``"The 31st of April in the year 2008"`` will be converted into ``2008/04/31``.

    For extended examples of usage, see the `Spark NLP Workshop <https://github.com/JohnSnowLabs/spark-nlp-workshop/blob/master/tutorials/Certification_Trainings/Public/2.Text_Preprocessing_with_SparkNLP_Annotators_Transformers.ipynb>`__.

    ====================== ======================
    Input Annotation types Output Annotation type
    ====================== ======================
    ``DOCUMENT``           ``DATE``
    ====================== ======================

    Parameters
    ----------

    dateFormat
        desired format for dates extracted
    readMonthFirst
        Whether to parse july 07/05/2015 or as 05/07/2015
    defaultDayWhenMissing
        which day to set when it is missing from parsed input
    anchorDateYear
        Add an anchor year for the relative dates such as a day after tomorrow. If not set it
        will use the current year. Example: 2021
    anchorDateMonth
        Add an anchor month for the relative dates such as a day after tomorrow. If not set it
        will use the current month. Example: 1 which means January
    anchorDateDay
        Add an anchor day of the day for the relative dates such as a day after tomorrow. If not
        set it will use the current day. Example: 11

    Examples
    --------

    .. code-block:: python

        import sparknlp
        from sparknlp.base import *
        from sparknlp.common import *
        from sparknlp.annotator import *
        from sparknlp.training import *
        from pyspark.ml import Pipeline

        documentAssembler = DocumentAssembler() \\
            .setInputCol("text") \\
            .setOutputCol("document")

        date = MultiDateMatcher() \\
            .setInputCols(["document"]) \\
            .setOutputCol("date") \\
            .setAnchorDateYear(2020) \\
            .setAnchorDateMonth(1) \\
            .setAnchorDateDay(11)

        pipeline = Pipeline().setStages([
            documentAssembler,
            date
        ])

        data = spark.createDataFrame([["I saw him yesterday and he told me that he will visit us next week"]]) \\
            .toDF("text")
        result = pipeline.fit(data).transform(data)

        result.selectExpr("explode(date) as dates").show(truncate=False)
        +-----------------------------------------------+
        |dates                                          |
        +-----------------------------------------------+
        |[date, 57, 65, 2020/01/18, [sentence -> 0], []]|
        |[date, 10, 18, 2020/01/10, [sentence -> 0], []]|
        +-----------------------------------------------+

    """

    name = "MultiDateMatcher"

    @keyword_only
    def __init__(self):
        super(MultiDateMatcher, self).__init__(classname="com.johnsnowlabs.nlp.annotators.MultiDateMatcher")
        self._setDefault(
            dateFormat="yyyy/MM/dd",
            readMonthFirst=True,
            defaultDayWhenMissing=1
        )


class TextMatcher(AnnotatorApproach):
    """Annotator to match exact phrases (by token) provided in a file against a Document.

    A text file of predefined phrases must be provided with ``setEntities``.
    The text file can als be set directly as an
    ExternalResource.

    For extended examples of usage, see the `Spark NLP Workshop <https://github.com/JohnSnowLabs/spark-nlp-workshop/blob/master/tutorials/Certification_Trainings/Public/2.Text_Preprocessing_with_SparkNLP_Annotators_Transformers.ipynb>`__.

    ====================== ======================
    Input Annotation types Output Annotation type
    ====================== ======================
    ``DOCUMENT, TOKEN``    ``CHUNK``
    ====================== ======================

    Parameters
    ----------

    entities
        ExternalResource for entities
    caseSensitive
        whether to match regardless of case. Defaults true
    mergeOverlapping
        whether to merge overlapping matched chunks. Defaults false
    entityValue
        value for the entity metadata field
    buildFromTokens
        whether the TextMatcher should take the CHUNK from TOKEN or not

    Examples
    --------

    .. code-block:: python

        import sparknlp
        from sparknlp.base import *
        from sparknlp.common import *
        from sparknlp.annotator import *
        from sparknlp.training import *
        from pyspark.ml import Pipeline
        # In this example, the entities file is of the form
        #
        # ...
        # dolore magna aliqua
        # lorem ipsum dolor. sit
        # laborum
        # ...
        #
        # where each line represents an entity phrase to be extracted.

        documentAssembler = DocumentAssembler() \\
            .setInputCol("text") \\
            .setOutputCol("document")

        tokenizer = Tokenizer() \\
            .setInputCols(["document"]) \\
            .setOutputCol("token")

        data = spark.createDataFrame([["Hello dolore magna aliqua. Lorem ipsum dolor. sit in laborum"]]).toDF("text")
        entityExtractor = TextMatcher() \\
            .setInputCols(["document", "token"]) \\
            .setEntities("src/test/resources/entity-extractor/test-phrases.txt", ReadAs.TEXT) \\
            .setOutputCol("entity") \\
            .setCaseSensitive(False) \\
            .setTokenizer(tokenizer.fit(data))

        pipeline = Pipeline().setStages([documentAssembler, tokenizer, entityExtractor])
        results = pipeline.fit(data).transform(data)

        results.selectExpr("explode(entity) as result").show(truncate=False)
        +------------------------------------------------------------------------------------------+
        |result                                                                                    |
        +------------------------------------------------------------------------------------------+
        |[chunk, 6, 24, dolore magna aliqua, [entity -> entity, sentence -> 0, chunk -> 0], []]    |
        |[chunk, 27, 48, Lorem ipsum dolor. sit, [entity -> entity, sentence -> 0, chunk -> 1], []]|
        |[chunk, 53, 59, laborum, [entity -> entity, sentence -> 0, chunk -> 2], []]               |
        +------------------------------------------------------------------------------------------+

    """

    entities = Param(Params._dummy(),
                     "entities",
                     "ExternalResource for entities",
                     typeConverter=TypeConverters.identity)

    caseSensitive = Param(Params._dummy(),
                          "caseSensitive",
                          "whether to match regardless of case. Defaults true",
                          typeConverter=TypeConverters.toBoolean)

    mergeOverlapping = Param(Params._dummy(),
                             "mergeOverlapping",
                             "whether to merge overlapping matched chunks. Defaults false",
                             typeConverter=TypeConverters.toBoolean)

    entityValue = Param(Params._dummy(),
                        "entityValue",
                        "value for the entity metadata field",
                        typeConverter=TypeConverters.toString)

    buildFromTokens = Param(Params._dummy(),
                            "buildFromTokens",
                            "whether the TextMatcher should take the CHUNK from TOKEN or not",
                            typeConverter=TypeConverters.toBoolean)

    @keyword_only
    def __init__(self):
        super(TextMatcher, self).__init__(classname="com.johnsnowlabs.nlp.annotators.TextMatcher")
        self._setDefault(caseSensitive=True)
        self._setDefault(mergeOverlapping=False)

    def _create_model(self, java_model):
        return TextMatcherModel(java_model=java_model)

    def setEntities(self, path, read_as=ReadAs.TEXT, options={"format": "text"}):
        return self._set(entities=ExternalResource(path, read_as, options.copy()))

    def setCaseSensitive(self, b):
        return self._set(caseSensitive=b)

    def setMergeOverlapping(self, b):
        return self._set(mergeOverlapping=b)

    def setEntityValue(self, b):
        return self._set(entityValue=b)

    def setBuildFromTokens(self, b):
        return self._set(buildFromTokens=b)


class TextMatcherModel(AnnotatorModel):
    """Instantiated model of the TextMatcher.
    For usage and examples see the documentation of the main class.

    ====================== ======================
    Input Annotation types Output Annotation type
    ====================== ======================
    ``DOCUMENT, TOKEN``    ``CHUNK``
    ====================== ======================

    Parameters
    ----------

    mergeOverlapping
        whether to merge overlapping matched chunks. Defaults false
    searchTrie
        searchTrie
    entityValue
        value for the entity metadata field
    buildFromTokens
        whether the TextMatcher should take the CHUNK from TOKEN or not


    """
    name = "TextMatcherModel"

    mergeOverlapping = Param(Params._dummy(),
                             "mergeOverlapping",
                             "whether to merge overlapping matched chunks. Defaults false",
                             typeConverter=TypeConverters.toBoolean)

    searchTrie = Param(Params._dummy(),
                       "searchTrie",
                       "searchTrie",
                       typeConverter=TypeConverters.identity)

    entityValue = Param(Params._dummy(),
                        "entityValue",
                        "value for the entity metadata field",
                        typeConverter=TypeConverters.toString)

    buildFromTokens = Param(Params._dummy(),
                            "buildFromTokens",
                            "whether the TextMatcher should take the CHUNK from TOKEN or not",
                            typeConverter=TypeConverters.toBoolean)

    def __init__(self, classname="com.johnsnowlabs.nlp.annotators.TextMatcherModel", java_model=None):
        super(TextMatcherModel, self).__init__(
            classname=classname,
            java_model=java_model
        )

    def setMergeOverlapping(self, b):
        return self._set(mergeOverlapping=b)

    def setEntityValue(self, b):
        return self._set(entityValue=b)

    def setBuildFromTokens(self, b):
        return self._set(buildFromTokens=b)

    @staticmethod
    def pretrained(name, lang="en", remote_loc=None):
        from sparknlp.pretrained import ResourceDownloader
        return ResourceDownloader.downloadModel(TextMatcherModel, name, lang, remote_loc)


class BigTextMatcher(AnnotatorApproach, HasStorage):
    """Annotator to match exact phrases (by token) provided in a file against a Document.

    A text file of predefined phrases must be provided with ``setStoragePath``.
    The text file can als be set directly as an
    ExternalResource.

    In contrast to the normal ``TextMatcher``, the ``BigTextMatcher`` is designed for large corpora.

    ====================== ======================
    Input Annotation types Output Annotation type
    ====================== ======================
    ``DOCUMENT, TOKEN``    ``CHUNK``
    ====================== ======================

    Parameters
    ----------

    entities
        ExternalResource for entities
    caseSensitive
        whether to ignore case in index lookups , by default True
    mergeOverlapping
        whether to merge overlapping matched chunks, by default False
    tokenizer
        TokenizerModel to use to tokenize input file for building a Trie

    Examples
    --------

    .. code-block:: python

        import sparknlp
        from sparknlp.base import *
        from sparknlp.common import *
        from sparknlp.annotator import *
        from sparknlp.training import *
        from pyspark.ml import Pipeline
        # In this example, the entities file is of the form
        #
        # ...
        # dolore magna aliqua
        # lorem ipsum dolor. sit
        # laborum
        # ...
        #
        # where each line represents an entity phrase to be extracted.

        documentAssembler = DocumentAssembler() \\
            .setInputCol("text") \\
            .setOutputCol("document")

        tokenizer = Tokenizer() \\
            .setInputCols(["document"]) \\
            .setOutputCol("token")

        data = spark.createDataFrame([["Hello dolore magna aliqua. Lorem ipsum dolor. sit in laborum"]]).toDF("text")
        entityExtractor = BigTextMatcher() \\
            .setInputCols(["document", "token"]) \\
            .setStoragePath("src/test/resources/entity-extractor/test-phrases.txt", ReadAs.TEXT) \\
            .setOutputCol("entity") \\
            .setCaseSensitive(False)

        pipeline = Pipeline().setStages([documentAssembler, tokenizer, entityExtractor])
        results = pipeline.fit(data).transform(data)
        results.selectExpr("explode(entity)").show(truncate=False)
        +--------------------------------------------------------------------+
        |col                                                                 |
        +--------------------------------------------------------------------+
        |[chunk, 6, 24, dolore magna aliqua, [sentence -> 0, chunk -> 0], []]|
        |[chunk, 53, 59, laborum, [sentence -> 0, chunk -> 1], []]           |
        +--------------------------------------------------------------------+

    """

    entities = Param(Params._dummy(),
                     "entities",
                     "ExternalResource for entities",
                     typeConverter=TypeConverters.identity)

    caseSensitive = Param(Params._dummy(),
                          "caseSensitive",
                          "whether to ignore case in index lookups",
                          typeConverter=TypeConverters.toBoolean)

    mergeOverlapping = Param(Params._dummy(),
                             "mergeOverlapping",
                             "whether to merge overlapping matched chunks. Defaults false",
                             typeConverter=TypeConverters.toBoolean)

    tokenizer = Param(Params._dummy(),
                      "tokenizer",
                      "TokenizerModel to use to tokenize input file for building a Trie",
                      typeConverter=TypeConverters.identity)

    @keyword_only
    def __init__(self):
        super(BigTextMatcher, self).__init__(classname="com.johnsnowlabs.nlp.annotators.btm.BigTextMatcher")
        self._setDefault(caseSensitive=True)
        self._setDefault(mergeOverlapping=False)

    def _create_model(self, java_model):
        return TextMatcherModel(java_model=java_model)

    def setEntities(self, path, read_as=ReadAs.TEXT, options={"format": "text"}):
        return self._set(entities=ExternalResource(path, read_as, options.copy()))

    def setCaseSensitive(self, b):
        return self._set(caseSensitive=b)

    def setMergeOverlapping(self, b):
        return self._set(mergeOverlapping=b)

    def setTokenizer(self, tokenizer_model):
        tokenizer_model._transfer_params_to_java()
        return self._set(tokenizer_model._java_obj)


class BigTextMatcherModel(AnnotatorModel, HasStorageModel):
    """Instantiated model of the BigTextMatcher.
    For usage and examples see the documentation of the main class.

    ====================== ======================
    Input Annotation types Output Annotation type
    ====================== ======================
    ``DOCUMENT, TOKEN``    ``CHUNK``
    ====================== ======================

    Parameters
    ----------

    caseSensitive
        whether to ignore case in index lookups
    mergeOverlapping
        whether to merge overlapping matched chunks. Defaults false
    searchTrie
        searchTrie


    """
    name = "BigTextMatcherModel"
    databases = ['TMVOCAB', 'TMEDGES', 'TMNODES']

    caseSensitive = Param(Params._dummy(),
                          "caseSensitive",
                          "whether to ignore case in index lookups",
                          typeConverter=TypeConverters.toBoolean)

    mergeOverlapping = Param(Params._dummy(),
                             "mergeOverlapping",
                             "whether to merge overlapping matched chunks. Defaults false",
                             typeConverter=TypeConverters.toBoolean)

    searchTrie = Param(Params._dummy(),
                       "searchTrie",
                       "searchTrie",
                       typeConverter=TypeConverters.identity)

    def __init__(self, classname="com.johnsnowlabs.nlp.annotators.btm.TextMatcherModel", java_model=None):
        super(BigTextMatcherModel, self).__init__(
            classname=classname,
            java_model=java_model
        )

    def setMergeOverlapping(self, b):
        return self._set(mergeOverlapping=b)

    def setCaseSensitive(self, v):
        return self._set(caseSensitive=v)

    @staticmethod
    def pretrained(name, lang="en", remote_loc=None):
        from sparknlp.pretrained import ResourceDownloader
        return ResourceDownloader.downloadModel(TextMatcherModel, name, lang, remote_loc)

    @staticmethod
    def loadStorage(path, spark, storage_ref):
        HasStorageModel.loadStorages(path, spark, storage_ref, BigTextMatcherModel.databases)


class PerceptronApproach(AnnotatorApproach):
    """Trains an averaged Perceptron model to tag words part-of-speech.
    Sets a POS tag to each word within a sentence.

    For pretrained models please see the PerceptronModel.

    The training data needs to be in a Spark DataFrame, where the column needs to consist of
    Annotations of type ``POS``. The ``Annotation`` needs to have member ``result``
    set to the POS tag and have a ``"word"`` mapping to its word inside of member ``metadata``.
    This DataFrame for training can easily created by the helper class POS.


    >>> POS().readDataset(spark, datasetPath).selectExpr("explode(tags) as tags").show(truncate=False)
    +---------------------------------------------+
    |tags                                         |
    +---------------------------------------------+
    |[pos, 0, 5, NNP, [word -> Pierre], []]       |
    |[pos, 7, 12, NNP, [word -> Vinken], []]      |
    |[pos, 14, 14, ,, [word -> ,], []]            |
    |[pos, 31, 34, MD, [word -> will], []]        |
    |[pos, 36, 39, VB, [word -> join], []]        |
    |[pos, 41, 43, DT, [word -> the], []]         |
    |[pos, 45, 49, NN, [word -> board], []]       |
                            ...


    For extended examples of usage, see the `Spark NLP Workshop <https://github.com/JohnSnowLabs/spark-nlp-workshop/blob/master/jupyter/training/french/Train-Perceptron-French.ipynb>`__.

    ====================== ======================
    Input Annotation types Output Annotation type
    ====================== ======================
    ``TOKEN, DOCUMENT``    ``POS``
    ====================== ======================

    Parameters
    ----------

    posCol
        column of Array of POS tags that match tokens
    nIterations
        Number of iterations in training, converges to better accuracy, by default 5

    Examples
    --------

    .. code-block:: python

        import sparknlp
        from sparknlp.base import *
        from sparknlp.common import *
        from sparknlp.annotator import *
        from sparknlp.training import *
        from pyspark.ml import Pipeline

        documentAssembler = DocumentAssembler() \\
            .setInputCol("text") \\
            .setOutputCol("document")

        sentence = SentenceDetector() \\
            .setInputCols(["document"]) \\
            .setOutputCol("sentence")

        tokenizer = Tokenizer() \\
            .setInputCols(["sentence"]) \\
            .setOutputCol("token")

        datasetPath = "src/test/resources/anc-pos-corpus-small/test-training.txt"
        trainingPerceptronDF = POS().readDataset(spark, datasetPath)

        trainedPos = PerceptronApproach() \\
            .setInputCols(["document", "token"]) \\
            .setOutputCol("pos") \\
            .setPosColumn("tags") \\
            .fit(trainingPerceptronDF)

        pipeline = Pipeline().setStages([
            documentAssembler,
            sentence,
            tokenizer,
            trainedPos
        ])

        data = spark.createDataFrame([["To be or not to be, is this the question?"]]).toDF("text")
        result = pipeline.fit(data).transform(data)

        result.selectExpr("pos.result").show(truncate=False)
        +--------------------------------------------------+
        |result                                            |
        +--------------------------------------------------+
        |[NNP, NNP, CD, JJ, NNP, NNP, ,, MD, VB, DT, CD, .]|
        +--------------------------------------------------+

    """
    posCol = Param(Params._dummy(),
                   "posCol",
                   "column of Array of POS tags that match tokens",
                   typeConverter=TypeConverters.toString)

    nIterations = Param(Params._dummy(),
                        "nIterations",
                        "Number of iterations in training, converges to better accuracy",
                        typeConverter=TypeConverters.toInt)

    @keyword_only
    def __init__(self):
        super(PerceptronApproach, self).__init__(
            classname="com.johnsnowlabs.nlp.annotators.pos.perceptron.PerceptronApproach")
        self._setDefault(
            nIterations=5
        )

    def setPosColumn(self, value):
        return self._set(posCol=value)

    def setIterations(self, value):
        return self._set(nIterations=value)

    def getNIterations(self):
        return self.getOrDefault(self.nIterations)

    def _create_model(self, java_model):
        return PerceptronModel(java_model=java_model)


class PerceptronModel(AnnotatorModel):
    """Averaged Perceptron model to tag words part-of-speech.
    Sets a POS tag to each word within a sentence.

    This is the instantiated model of the
    PerceptronApproach.
    For training your own model, please see the documentation of that class.

    Pretrained models can be loaded with ``pretrained`` of the companion object:

    .. code-block:: python

        posTagger = PerceptronModel.pretrained() \\
            .setInputCols(["document", "token"]) \\
            .setOutputCol("pos")


    The default model is ``"pos_anc"``, if no name is provided.

    For available pretrained models please see the `Models Hub <https://nlp.johnsnowlabs.com/models?task=Part+of+Speech+Tagging>`__.
    Additionally, pretrained pipelines are available for this module, see `Pipelines <https://nlp.johnsnowlabs.com/docs/en/pipelines>`__.

    For extended examples of usage, see the `Spark NLP Workshop <https://github.com/JohnSnowLabs/spark-nlp-workshop/blob/master/tutorials/Certification_Trainings/Public/3.SparkNLP_Pretrained_Models.ipynb>`__.

    ====================== ======================
    Input Annotation types Output Annotation type
    ====================== ======================
    ``TOKEN, DOCUMENT``    ``POS``
    ====================== ======================

    Parameters
    ----------

    None

    Examples
    --------

    .. code-block:: python

        import sparknlp
        from sparknlp.base import *
        from sparknlp.common import *
        from sparknlp.annotator import *
        from sparknlp.training import *
        from pyspark.ml import Pipeline

        documentAssembler = DocumentAssembler() \\
            .setInputCol("text") \\
            .setOutputCol("document")

        tokenizer = Tokenizer() \\
            .setInputCols(["document"]) \\
            .setOutputCol("token")

        posTagger = PerceptronModel.pretrained() \\
            .setInputCols(["document", "token"]) \\
            .setOutputCol("pos")

        pipeline = Pipeline().setStages([
            documentAssembler,
            tokenizer,
            posTagger
        ])

        data = spark.createDataFrame([["Peter Pipers employees are picking pecks of pickled peppers"]]).toDF("text")
        result = pipeline.fit(data).transform(data)

        result.selectExpr("explode(pos) as pos").show(truncate=False)
        +-------------------------------------------+
        |pos                                        |
        +-------------------------------------------+
        |[pos, 0, 4, NNP, [word -> Peter], []]      |
        |[pos, 6, 11, NNP, [word -> Pipers], []]    |
        |[pos, 13, 21, NNS, [word -> employees], []]|
        |[pos, 23, 25, VBP, [word -> are], []]      |
        |[pos, 27, 33, VBG, [word -> picking], []]  |
        |[pos, 35, 39, NNS, [word -> pecks], []]    |
        |[pos, 41, 42, IN, [word -> of], []]        |
        |[pos, 44, 50, JJ, [word -> pickled], []]   |
        |[pos, 52, 58, NNS, [word -> peppers], []]  |
        +-------------------------------------------+

    """
    name = "PerceptronModel"

    def __init__(self, classname="com.johnsnowlabs.nlp.annotators.pos.perceptron.PerceptronModel", java_model=None):
        super(PerceptronModel, self).__init__(
            classname=classname,
            java_model=java_model
        )

    @staticmethod
    def pretrained(name="pos_anc", lang="en", remote_loc=None):
        from sparknlp.pretrained import ResourceDownloader
        return ResourceDownloader.downloadModel(PerceptronModel, name, lang, remote_loc)


class SentenceDetectorParams:
    """Base class for SentenceDetector parameters
    """

    useAbbreviations = Param(Params._dummy(),
                             "useAbbreviations",
                             "whether to apply abbreviations at sentence detection",
                             typeConverter=TypeConverters.toBoolean)

    customBounds = Param(Params._dummy(),
                         "customBounds",
                         "characters used to explicitly mark sentence bounds",
                         typeConverter=TypeConverters.toListString)

    useCustomBoundsOnly = Param(Params._dummy(),
                                "useCustomBoundsOnly",
                                "Only utilize custom bounds in sentence detection",
                                typeConverter=TypeConverters.toBoolean)

    explodeSentences = Param(Params._dummy(),
                             "explodeSentences",
                             "whether to explode each sentence into a different row, for better parallelization. Defaults to false.",
                             typeConverter=TypeConverters.toBoolean)

    splitLength = Param(Params._dummy(),
                        "splitLength",
                        "length at which sentences will be forcibly split.",
                        typeConverter=TypeConverters.toInt)

    minLength = Param(Params._dummy(),
                      "minLength",
                      "Set the minimum allowed length for each sentence.",
                      typeConverter=TypeConverters.toInt)

    maxLength = Param(Params._dummy(),
                      "maxLength",
                      "Set the maximum allowed length for each sentence",
                      typeConverter=TypeConverters.toInt)


class SentenceDetector(AnnotatorModel, SentenceDetectorParams):
    """Annotator that detects sentence boundaries using any provided approach.

    Each extracted sentence can be returned in an Array or exploded to separate rows,
    if ``explodeSentences`` is set to ``true``.

    For extended examples of usage, see the `Spark NLP Workshop <https://github.com/JohnSnowLabs/spark-nlp-workshop/blob/master/tutorials/Certification_Trainings/Public/2.Text_Preprocessing_with_SparkNLP_Annotators_Transformers.ipynb>`__.

    ====================== ======================
    Input Annotation types Output Annotation type
    ====================== ======================
    ``DOCUMENT``           ``DOCUMENT``
    ====================== ======================

    Parameters
    ----------
    useAbbreviations
        whether to apply abbreviations at sentence detection, by default True
    customBounds
        characters used to explicitly mark sentence bounds, by default []
    useCustomBoundsOnly
        Only utilize custom bounds in sentence detection, by default False
    explodeSentences
        whether to explode each sentence into a different row, for better parallelization , by default False
    splitLength
        length at which sentences will be forcibly split
    minLength
        Set the minimum allowed length for each sentence, by default 0
    maxLength
        Set the maximum allowed length for each sentence, by default 99999
    detectLists
        whether detect lists during sentence detection, by default True

    Examples
    --------

    .. code-block:: python

        import sparknlp
        from sparknlp.base import *
        from sparknlp.common import *
        from sparknlp.annotator import *
        from sparknlp.training import *
        from pyspark.ml import Pipeline

        documentAssembler = DocumentAssembler() \\
            .setInputCol("text") \\
            .setOutputCol("document")

        sentence = SentenceDetector() \\
            .setInputCols(["document"]) \\
            .setOutputCol("sentence")

        pipeline = Pipeline().setStages([
            documentAssembler,
            sentence
        ])

        data = spark.createDataFrame([["This is my first sentence. This my second. How about a third?"]]).toDF("text")
        result = pipeline.fit(data).transform(data)

        result.selectExpr("explode(sentence) as sentences").show(truncate=False)
        +------------------------------------------------------------------+
        |sentences                                                         |
        +------------------------------------------------------------------+
        |[document, 0, 25, This is my first sentence., [sentence -> 0], []]|
        |[document, 27, 41, This my second., [sentence -> 1], []]          |
        |[document, 43, 60, How about a third?, [sentence -> 2], []]       |
        +------------------------------------------------------------------+

    """

    name = 'SentenceDetector'

    # this one is exclusive to this detector
    detectLists = Param(Params._dummy(),
                        "detectLists",
                        "whether detect lists during sentence detection",
                        typeConverter=TypeConverters.toBoolean)

    def setCustomBounds(self, value):
        return self._set(customBounds=value)

    def setUseAbbreviations(self, value):
        return self._set(useAbbreviations=value)

    def setDetectLists(self, value):
        return self._set(detectLists=value)

    def setUseCustomBoundsOnly(self, value):
        return self._set(useCustomBoundsOnly=value)

    def setExplodeSentences(self, value):
        return self._set(explodeSentences=value)

    def setSplitLength(self, value):
        return self._set(splitLength=value)

    def setMinLength(self, value):
        return self._set(minLength=value)

    def setMaxLength(self, value):
        return self._set(maxLength=value)

    @keyword_only
    def __init__(self):
        super(SentenceDetector, self).__init__(
            classname="com.johnsnowlabs.nlp.annotators.sbd.pragmatic.SentenceDetector")
        self._setDefault(
            useAbbreviations=True,
            detectLists=True,
            useCustomBoundsOnly=False,
            customBounds=[],
            explodeSentences=False,
            minLength=0,
            maxLength=99999
        )


class SentimentDetector(AnnotatorApproach):
    """Trains a rule based sentiment detector, which calculates a score based on predefined keywords.

    A dictionary of predefined sentiment keywords must be provided with ``setDictionary``, where each line is a word
    delimited to its class (either ``positive`` or ``negative``).
    The dictionary can be set in either in the form of a delimited text file or directly as an
    ExternalResource.

    By default, the sentiment score will be assigned labels ``"positive"`` if the score is ``>= 0``, else ``"negative"``.
    To retrieve the raw sentiment scores, ``enableScore`` needs to be set to ``true``.

    For extended examples of usage, see the `Spark NLP Workshop <https://github.com/JohnSnowLabs/spark-nlp-workshop/blob/master/jupyter/training/english/dictionary-sentiment/sentiment.ipynb>`__.

    ====================== ======================
    Input Annotation types Output Annotation type
    ====================== ======================
    ``TOKEN, DOCUMENT``    ``SENTIMENT``
    ====================== ======================

    Parameters
    ----------

    dictionary
        path for dictionary to sentiment analysis
    positiveMultiplier
        multiplier for positive sentiments. Defaults 1.0
    negativeMultiplier
        multiplier for negative sentiments. Defaults -1.0
    incrementMultiplier
        multiplier for increment sentiments. Defaults 2.0
    decrementMultiplier
        multiplier for decrement sentiments. Defaults -2.0
    reverseMultiplier
        multiplier for revert sentiments. Defaults -1.0
    enableScore
        if true, score will show as the double value, else will output string "positive" or "negative", by default False

    Examples
    --------

    .. code-block:: python

        import sparknlp
        from sparknlp.base import *
        from sparknlp.common import *
        from sparknlp.annotator import *
        from sparknlp.training import *
        from pyspark.ml import Pipeline
        # In this example, the dictionary `default-sentiment-dict.txt` has the form of
        #
        # ...
        # cool,positive
        # superb,positive
        # bad,negative
        # uninspired,negative
        # ...
        #
        # where each sentiment keyword is delimited by `","`.

        documentAssembler = DocumentAssembler() \\
            .setInputCol("text") \\
            .setOutputCol("document")

        tokenizer = Tokenizer() \\
            .setInputCols(["document"]) \\
            .setOutputCol("token")

        lemmatizer = Lemmatizer() \\
            .setInputCols(["token"]) \\
            .setOutputCol("lemma") \\
            .setDictionary("src/test/resources/lemma-corpus-small/lemmas_small.txt", "->", "\t")

        sentimentDetector = SentimentDetector() \\
            .setInputCols(["lemma", "document"]) \\
            .setOutputCol("sentimentScore") \\
            .setDictionary("src/test/resources/sentiment-corpus/default-sentiment-dict.txt", ",", ReadAs.TEXT)

        pipeline = Pipeline().setStages([
            documentAssembler,
            tokenizer,
            lemmatizer,
            sentimentDetector,
        ])

        data = spark.createDataFrame([[
            "The staff of the restaurant is nice",
            "I recommend others to avoid because it is too expensive"
        ]]).toDF("text")
        result = pipeline.fit(data).transform(data)

        result.selectExpr("sentimentScore.result").show(truncate=False)
        +----------+  #  +------+ for enableScore set to True
        |result    |  #  |result|
        +----------+  #  +------+
        |[positive]|  #  |[1.0] |
        |[negative]|  #  |[-2.0]|
        +----------+  #  +------+

    """
    dictionary = Param(Params._dummy(),
                       "dictionary",
                       "path for dictionary to sentiment analysis",
                       typeConverter=TypeConverters.identity)

    positiveMultiplier = Param(Params._dummy(),
                               "positiveMultiplier",
                               "multiplier for positive sentiments. Defaults 1.0",
                               typeConverter=TypeConverters.toFloat)

    negativeMultiplier = Param(Params._dummy(),
                               "negativeMultiplier",
                               "multiplier for negative sentiments. Defaults -1.0",
                               typeConverter=TypeConverters.toFloat)

    incrementMultiplier = Param(Params._dummy(),
                                "incrementMultiplier",
                                "multiplier for increment sentiments. Defaults 2.0",
                                typeConverter=TypeConverters.toFloat)

    decrementMultiplier = Param(Params._dummy(),
                                "decrementMultiplier",
                                "multiplier for decrement sentiments. Defaults -2.0",
                                typeConverter=TypeConverters.toFloat)

    reverseMultiplier = Param(Params._dummy(),
                              "reverseMultiplier",
                              "multiplier for revert sentiments. Defaults -1.0",
                              typeConverter=TypeConverters.toFloat)

    enableScore = Param(Params._dummy(),
                        "enableScore",
                        "if true, score will show as the double value, else will output string \"positive\" or \"negative\". Defaults false",
                        typeConverter=TypeConverters.toBoolean)

    def __init__(self):
        super(SentimentDetector, self).__init__(
            classname="com.johnsnowlabs.nlp.annotators.sda.pragmatic.SentimentDetector")
        self._setDefault(positiveMultiplier=1.0, negativeMultiplier=-1.0, incrementMultiplier=2.0,
                         decrementMultiplier=-2.0, reverseMultiplier=-1.0, enableScore=False)

    def setDictionary(self, path, delimiter, read_as=ReadAs.TEXT, options={'format': 'text'}):
        opts = options.copy()
        if "delimiter" not in opts:
            opts["delimiter"] = delimiter
        return self._set(dictionary=ExternalResource(path, read_as, opts))

    def _create_model(self, java_model):
        return SentimentDetectorModel(java_model=java_model)


class SentimentDetectorModel(AnnotatorModel):
    """Rule based sentiment detector, which calculates a score based on predefined keywords.

    This is the instantiated model of the SentimentDetector.
    For training your own model, please see the documentation of that class.

    A dictionary of predefined sentiment keywords must be provided with ``setDictionary``, where each line is a word
    delimited to its class (either ``positive`` or ``negative``).
    The dictionary can be set in either in the form of a delimited text file or directly as an
    ExternalResource.

    By default, the sentiment score will be assigned labels ``"positive"`` if the score is ``>= 0``, else ``"negative"``.
    To retrieve the raw sentiment scores, ``enableScore`` needs to be set to ``true``.

    For extended examples of usage, see the `Spark NLP Workshop <https://github.com/JohnSnowLabs/spark-nlp-workshop/blob/master/jupyter/training/english/dictionary-sentiment/sentiment.ipynb>`__.

    ====================== ======================
    Input Annotation types Output Annotation type
    ====================== ======================
    ``TOKEN, DOCUMENT``    ``SENTIMENT``
    ====================== ======================

    Parameters
    ----------

    positiveMultiplier
        multiplier for positive sentiments. Defaults 1.0


    """
    name = "SentimentDetectorModel"

    positiveMultiplier = Param(Params._dummy(),
                               "positiveMultiplier",
                               "multiplier for positive sentiments. Defaults 1.0",
                               typeConverter=TypeConverters.toFloat)

    def __init__(self, classname="com.johnsnowlabs.nlp.annotators.sda.pragmatic.SentimentDetectorModel",
                 java_model=None):
        super(SentimentDetectorModel, self).__init__(
            classname=classname,
            java_model=java_model
        )


class ViveknSentimentApproach(AnnotatorApproach):
    """Trains a sentiment analyser inspired by the algorithm by Vivek Narayanan https://github.com/vivekn/sentiment/.

    The algorithm is based on the paper
    `"Fast and accurate sentiment classification using an enhanced Naive Bayes model" <https://arxiv.org/abs/1305.6143>`__.

    The analyzer requires sentence boundaries to give a score in context.
    Tokenization is needed to make sure tokens are within bounds. Transitivity requirements are also required.

    The training data needs to consist of a column for normalized text and a label column (either ``"positive"`` or ``"negative"``).

    For extended examples of usage, see the `Spark NLP Workshop <https://github.com/JohnSnowLabs/spark-nlp-workshop/blob/master/jupyter/training/english/vivekn-sentiment/VivekNarayanSentimentApproach.ipynb>`__.

    ====================== ======================
    Input Annotation types Output Annotation type
    ====================== ======================
    ``TOKEN, DOCUMENT``    ``SENTIMENT``
    ====================== ======================

    Parameters
    ----------

    sentimentCol
        column with the sentiment result of every row. Must be 'positive' or 'negative'
    pruneCorpus
        Removes unfrequent scenarios from scope. The higher the better performance. Defaults 1
    importantFeatureRatio
        proportion of feature content to be considered relevant. Defaults to 0.5
    unimportantFeatureStep
        proportion to lookahead in unimportant features. Defaults to 0.025
    featureLimit
        content feature limit, to boost performance in very dirt text. Default disabled with -1

    Examples
    --------

    .. code-block:: python

        import sparknlp
        from sparknlp.base import *
        from sparknlp.common import *
        from sparknlp.annotator import *
        from sparknlp.training import *
        from pyspark.ml import Pipeline

        document = DocumentAssembler() \\
            .setInputCol("text") \\
            .setOutputCol("document")

        token = Tokenizer() \\
            .setInputCols(["document"]) \\
            .setOutputCol("token")

        normalizer = Normalizer() \\
            .setInputCols(["token"]) \\
            .setOutputCol("normal")

        vivekn = ViveknSentimentApproach() \\
            .setInputCols(["document", "normal"]) \\
            .setSentimentCol("train_sentiment") \\
            .setOutputCol("result_sentiment")

        finisher = Finisher() \\
            .setInputCols(["result_sentiment"]) \\
            .setOutputCols("final_sentiment")

        pipeline = Pipeline().setStages([document, token, normalizer, vivekn, finisher])

        training = spark.createDataFrame([[
            "I really liked this movie!", "positive"),
            ("The cast was horrible", "negative"),
            ("Never going to watch this again or recommend it to anyone", "negative"),
            ("It's a waste of time", "negative"),
            ("I loved the protagonist", "positive"),
            ("The music was really really good", "positive"
        ]]).toDF("text", "train_sentiment")
        pipelineModel = pipeline.fit(training)

        data = spark.createDataFrame([[
            "I recommend this movie",
            "Dont waste your time!!!"
        ]]).toDF("text")
        result = pipelineModel.transform(data)

        result.select("final_sentiment").show(truncate=False)
        +---------------+
        |final_sentiment|
        +---------------+
        |[positive]     |
        |[negative]     |
        +---------------+

    """
    sentimentCol = Param(Params._dummy(),
                         "sentimentCol",
                         "column with the sentiment result of every row. Must be 'positive' or 'negative'",
                         typeConverter=TypeConverters.toString)

    pruneCorpus = Param(Params._dummy(),
                        "pruneCorpus",
                        "Removes unfrequent scenarios from scope. The higher the better performance. Defaults 1",
                        typeConverter=TypeConverters.toInt)

    importantFeatureRatio = Param(Params._dummy(),
                                  "importantFeatureRatio",
                                  "proportion of feature content to be considered relevant. Defaults to 0.5",
                                  typeConverter=TypeConverters.toFloat)

    unimportantFeatureStep = Param(Params._dummy(),
                                   "unimportantFeatureStep",
                                   "proportion to lookahead in unimportant features. Defaults to 0.025",
                                   typeConverter=TypeConverters.toFloat)

    featureLimit = Param(Params._dummy(),
                         "featureLimit",
                         "content feature limit, to boost performance in very dirt text. Default disabled with -1",
                         typeConverter=TypeConverters.toInt)

    @keyword_only
    def __init__(self):
        super(ViveknSentimentApproach, self).__init__(
            classname="com.johnsnowlabs.nlp.annotators.sda.vivekn.ViveknSentimentApproach")
        self._setDefault(pruneCorpus=1, importantFeatureRatio=0.5, unimportantFeatureStep=0.025, featureLimit=-1)

    def setSentimentCol(self, value):
        return self._set(sentimentCol=value)

    def setPruneCorpus(self, value):
        return self._set(pruneCorpus=value)

    def _create_model(self, java_model):
        return ViveknSentimentModel(java_model=java_model)


class ViveknSentimentModel(AnnotatorModel):
    """Sentiment analyser inspired by the algorithm by Vivek Narayanan https://github.com/vivekn/sentiment/.

    The algorithm is based on the paper
    `"Fast and accurate sentiment classification using an enhanced Naive Bayes model" <https://arxiv.org/abs/1305.6143>`__.

    This is the instantiated model of the ViveknSentimentApproach.
    For training your own model, please see the documentation of that class.

    The analyzer requires sentence boundaries to give a score in context.
    Tokenization is needed to make sure tokens are within bounds. Transitivity requirements are also required.

    For extended examples of usage, see the `Spark NLP Workshop <https://github.com/JohnSnowLabs/spark-nlp-workshop/blob/master/jupyter/training/english/vivekn-sentiment/VivekNarayanSentimentApproach.ipynb>`__.

    ====================== ======================
    Input Annotation types Output Annotation type
    ====================== ======================
    ``TOKEN, DOCUMENT``    ``SENTIMENT``
    ====================== ======================

    Parameters
    ----------

    importantFeatureRatio
        proportion of feature content to be considered relevant. Defaults to 0.5
    unimportantFeatureStep
        proportion to lookahead in unimportant features. Defaults to 0.025
    featureLimit
        content feature limit, to boost performance in very dirt text. Default disabled with -1


    """
    name = "ViveknSentimentModel"

    importantFeatureRatio = Param(Params._dummy(),
                                  "importantFeatureRatio",
                                  "proportion of feature content to be considered relevant. Defaults to 0.5",
                                  typeConverter=TypeConverters.toFloat)

    unimportantFeatureStep = Param(Params._dummy(),
                                   "unimportantFeatureStep",
                                   "proportion to lookahead in unimportant features. Defaults to 0.025",
                                   typeConverter=TypeConverters.toFloat)

    featureLimit = Param(Params._dummy(),
                         "featureLimit",
                         "content feature limit, to boost performance in very dirt text. Default disabled with -1",
                         typeConverter=TypeConverters.toInt)

    def __init__(self, classname="com.johnsnowlabs.nlp.annotators.sda.vivekn.ViveknSentimentModel", java_model=None):
        super(ViveknSentimentModel, self).__init__(
            classname=classname,
            java_model=java_model
        )

    @staticmethod
    def pretrained(name="sentiment_vivekn", lang="en", remote_loc=None):
        from sparknlp.pretrained import ResourceDownloader
        return ResourceDownloader.downloadModel(ViveknSentimentModel, name, lang, remote_loc)


class NorvigSweetingApproach(AnnotatorApproach):
    """Trains annotator, that retrieves tokens and makes corrections automatically if not found in an English dictionary.

    The Symmetric Delete spelling correction algorithm reduces the complexity of edit candidate generation and
    dictionary lookup for a given Damerau-Levenshtein distance. It is six orders of magnitude faster
    (than the standard approach with deletes + transposes + replaces + inserts) and language independent.
    A dictionary of correct spellings must be provided with ``setDictionary`` either in the form of a text file or directly
    as an ExternalResource, where each word is parsed by a regex pattern.

    Inspired by Norvig model and `SymSpell <https://github.com/wolfgarbe/SymSpell>`__.

    For instantiated/pretrained models, see NorvigSweetingModel.

    For extended examples of usage, see the `Spark NLP Workshop <https://github.com/JohnSnowLabs/spark-nlp-workshop/blob/master/jupyter/training/english/vivekn-sentiment/VivekNarayanSentimentApproach.ipynb>`__.

    ====================== ======================
    Input Annotation types Output Annotation type
    ====================== ======================
    ``TOKEN``              ``TOKEN``
    ====================== ======================

    Parameters
    ----------

    dictionary
        Dictionary needs 'tokenPattern' regex in dictionary for separating words
    caseSensitive
        Whether to ignore case sensitivty, by default False
    doubleVariants
        Whether to use more expensive spell checker, by default False
    shortCircuit
        Whether to use faster mode, by default False
    frequencyPriority
        Applies frequency over hamming in intersections, when false hamming takes priority, by default True
    wordSizeIgnore
        minimum size of word before ignoring, by default 3
    dupsLimit
        maximum duplicate of characters in a word to consider, by default 2
    reductLimit
        word reductions limit, by default 3
    intersections
        hamming intersections to attempt, by default 10
    vowelSwapLimit
        vowel swap attempts, by default 6

    Examples
    --------

    .. code-block:: python

        import sparknlp
        from sparknlp.base import *
        from sparknlp.common import *
        from sparknlp.annotator import *
        from sparknlp.training import *
        from pyspark.ml import Pipeline
        # In this example, the dictionary `"words.txt"` has the form of
        #
        # ...
        # gummy
        # gummic
        # gummier
        # gummiest
        # gummiferous
        # ...
        #
        # This dictionary is then set to be the basis of the spell checker.

        documentAssembler = DocumentAssembler() \\
            .setInputCol("text") \\
            .setOutputCol("document")

        tokenizer = Tokenizer() \\
            .setInputCols(["document"]) \\
            .setOutputCol("token")

        spellChecker = NorvigSweetingApproach() \\
            .setInputCols(["token"]) \\
            .setOutputCol("spell") \\
            .setDictionary("src/test/resources/spell/words.txt")

        pipeline = Pipeline().setStages([
            documentAssembler,
            tokenizer,
            spellChecker
        ])

        pipelineModel = pipeline.fit(trainingData)

    """
    dictionary = Param(Params._dummy(),
                       "dictionary",
                       "dictionary needs 'tokenPattern' regex in dictionary for separating words",
                       typeConverter=TypeConverters.identity)

    caseSensitive = Param(Params._dummy(),
                          "caseSensitive",
                          "whether to ignore case sensitivty",
                          typeConverter=TypeConverters.toBoolean)

    doubleVariants = Param(Params._dummy(),
                           "doubleVariants",
                           "whether to use more expensive spell checker",
                           typeConverter=TypeConverters.toBoolean)

    shortCircuit = Param(Params._dummy(),
                         "shortCircuit",
                         "whether to use faster mode",
                         typeConverter=TypeConverters.toBoolean)

    frequencyPriority = Param(Params._dummy(),
                              "frequencyPriority",
                              "applies frequency over hamming in intersections. When false hamming takes priority",
                              typeConverter=TypeConverters.toBoolean)

    wordSizeIgnore = Param(Params._dummy(),
                           "wordSizeIgnore",
                           "minimum size of word before ignoring. Defaults to 3",
                           typeConverter=TypeConverters.toInt)

    dupsLimit = Param(Params._dummy(),
                      "dupsLimit",
                      "maximum duplicate of characters in a word to consider. Defaults to 2",
                      typeConverter=TypeConverters.toInt)

    reductLimit = Param(Params._dummy(),
                        "reductLimit",
                        "word reductions limit. Defaults to 3",
                        typeConverter=TypeConverters.toInt)

    intersections = Param(Params._dummy(),
                          "intersections",
                          "hamming intersections to attempt. Defaults to 10",
                          typeConverter=TypeConverters.toInt)

    vowelSwapLimit = Param(Params._dummy(),
                           "vowelSwapLimit",
                           "vowel swap attempts. Defaults to 6",
                           typeConverter=TypeConverters.toInt)

    @keyword_only
    def __init__(self):
        super(NorvigSweetingApproach, self).__init__(
            classname="com.johnsnowlabs.nlp.annotators.spell.norvig.NorvigSweetingApproach")
        self._setDefault(caseSensitive=False, doubleVariants=False, shortCircuit=False, wordSizeIgnore=3, dupsLimit=2,
                         reductLimit=3, intersections=10, vowelSwapLimit=6, frequencyPriority=True)
        self.dictionary_path = ""

    def setDictionary(self, path, token_pattern="\S+", read_as=ReadAs.TEXT, options={"format": "text"}):
        self.dictionary_path = path
        opts = options.copy()
        if "tokenPattern" not in opts:
            opts["tokenPattern"] = token_pattern
        return self._set(dictionary=ExternalResource(path, read_as, opts))

    def setCaseSensitive(self, value):
        return self._set(caseSensitive=value)

    def setDoubleVariants(self, value):
        return self._set(doubleVariants=value)

    def setShortCircuit(self, value):
        return self._set(shortCircuit=value)

    def setFrequencyPriority(self, value):
        return self._set(frequencyPriority=value)

    def _create_model(self, java_model):
        return NorvigSweetingModel(java_model=java_model)


class NorvigSweetingModel(AnnotatorModel):
    """This annotator retrieves tokens and makes corrections automatically if not found in an English dictionary.
    Inspired by Norvig model and `SymSpell <https://github.com/wolfgarbe/SymSpell>`__.

    The Symmetric Delete spelling correction algorithm reduces the complexity of edit candidate generation and
    dictionary lookup for a given Damerau-Levenshtein distance. It is six orders of magnitude faster
    (than the standard approach with deletes + transposes + replaces + inserts) and language independent.

    This is the instantiated model of the NorvigSweetingApproach.
    For training your own model, please see the documentation of that class.

    Pretrained models can be loaded with ``pretrained`` of the companion object:

    .. code-block:: python

        spellChecker = NorvigSweetingModel.pretrained() \\
            .setInputCols(["token"]) \\
            .setOutputCol("spell") \\
            .setDoubleVariants(True)


    The default model is ``"spellcheck_norvig"``, if no name is provided.
    For available pretrained models please see the `Models Hub <https://nlp.johnsnowlabs.com/models?task=Spell+Check>`__.


    For extended examples of usage, see the `Spark NLP Workshop <https://github.com/JohnSnowLabs/spark-nlp-workshop/blob/master/jupyter/training/english/vivekn-sentiment/VivekNarayanSentimentApproach.ipynb>`__.

    ====================== ======================
    Input Annotation types Output Annotation type
    ====================== ======================
    ``TOKEN``              ``TOKEN``
    ====================== ======================

    Parameters
    ----------



    Examples
    --------

    .. code-block:: python

        import sparknlp
        from sparknlp.base import *
        from sparknlp.common import *
        from sparknlp.annotator import *
        from sparknlp.training import *
        from pyspark.ml import Pipeline


        documentAssembler = DocumentAssembler() \\
            .setInputCol("text") \\
            .setOutputCol("document")

        tokenizer = Tokenizer() \\
            .setInputCols(["document"]) \\
            .setOutputCol("token")

        spellChecker = NorvigSweetingModel.pretrained() \\
            .setInputCols(["token"]) \\
            .setOutputCol("spell")

        pipeline = Pipeline().setStages([
            documentAssembler,
            tokenizer,
            spellChecker
        ])

        data = spark.createDataFrame([["somtimes i wrrite wordz erong."]]).toDF("text")
        result = pipeline.fit(data).transform(data)
        result.select("spell.result").show(truncate=False)
        +--------------------------------------+
        |result                                |
        +--------------------------------------+
        |[sometimes, i, write, words, wrong, .]|
        +--------------------------------------+

    """
    name = "NorvigSweetingModel"

    def __init__(self, classname="com.johnsnowlabs.nlp.annotators.spell.norvig.NorvigSweetingModel", java_model=None):
        super(NorvigSweetingModel, self).__init__(
            classname=classname,
            java_model=java_model
        )

    @staticmethod
    def pretrained(name="spellcheck_norvig", lang="en", remote_loc=None):
        from sparknlp.pretrained import ResourceDownloader
        return ResourceDownloader.downloadModel(NorvigSweetingModel, name, lang, remote_loc)


class SymmetricDeleteApproach(AnnotatorApproach):
    """Trains a Symmetric Delete spelling correction algorithm.
    Retrieves tokens and utilizes distance metrics to compute possible derived words.

    Inspired by `SymSpell <https://github.com/wolfgarbe/SymSpell>`__.

    For instantiated/pretrained models, see SymmetricDeleteModel.

    ====================== ======================
    Input Annotation types Output Annotation type
    ====================== ======================
    ``TOKEN``              ``TOKEN``
    ====================== ======================

    Parameters
    ----------

    corpus
        folder or file with text that teaches about the language
    dictionary
        folder or file with text that teaches about the language
    maxEditDistance
        max edit distance characters to derive strings from a word, by default 3
    frequencyThreshold
        minimum frequency of words to be considered from training, by default 0
    deletesThreshold
        minimum frequency of corrections a word needs to have to be considered from training, by default 0
    dupsLimit
        maximum duplicate of characters in a word to consider, by default 2

    Examples
    --------

    .. code-block:: python

        import sparknlp
        from sparknlp.base import *
        from sparknlp.common import *
        from sparknlp.annotator import *
        from sparknlp.training import *
        from pyspark.ml import Pipeline
        # In this example, the dictionary `"words.txt"` has the form of
        #
        # ...
        # gummy
        # gummic
        # gummier
        # gummiest
        # gummiferous
        # ...
        #
        # This dictionary is then set to be the basis of the spell checker.

        documentAssembler = DocumentAssembler() \\
            .setInputCol("text") \\
            .setOutputCol("document")

        tokenizer = Tokenizer() \\
            .setInputCols(["document"]) \\
            .setOutputCol("token")

        spellChecker = SymmetricDeleteApproach() \\
            .setInputCols(["token"]) \\
            .setOutputCol("spell") \\
            .setDictionary("src/test/resources/spell/words.txt")

        pipeline = Pipeline().setStages([
            documentAssembler,
            tokenizer,
            spellChecker
        ])

        pipelineModel = pipeline.fit(trainingData)

    """
    corpus = Param(Params._dummy(),
                   "corpus",
                   "folder or file with text that teaches about the language",
                   typeConverter=TypeConverters.identity)

    dictionary = Param(Params._dummy(),
                       "dictionary",
                       "folder or file with text that teaches about the language",
                       typeConverter=TypeConverters.identity)

    maxEditDistance = Param(Params._dummy(),
                            "maxEditDistance",
                            "max edit distance characters to derive strings from a word",
                            typeConverter=TypeConverters.toInt)

    frequencyThreshold = Param(Params._dummy(),
                               "frequencyThreshold",
                               "minimum frequency of words to be considered from training. " +
                               "Increase if training set is LARGE. Defaults to 0",
                               typeConverter=TypeConverters.toInt)

    deletesThreshold = Param(Params._dummy(),
                             "deletesThreshold",
                             "minimum frequency of corrections a word needs to have to be considered from training." +
                             "Increase if training set is LARGE. Defaults to 0",
                             typeConverter=TypeConverters.toInt)

    dupsLimit = Param(Params._dummy(),
                      "dupsLimit",
                      "maximum duplicate of characters in a word to consider. Defaults to 2",
                      typeConverter=TypeConverters.toInt)

    @keyword_only
    def __init__(self):
        super(SymmetricDeleteApproach, self).__init__(
            classname="com.johnsnowlabs.nlp.annotators.spell.symmetric.SymmetricDeleteApproach")
        self._setDefault(maxEditDistance=3, frequencyThreshold=0, deletesThreshold=0, dupsLimit=2)
        self.dictionary_path = ""

    def setDictionary(self, path, token_pattern="\S+", read_as=ReadAs.TEXT, options={"format": "text"}):
        self.dictionary_path = path
        opts = options.copy()
        if "tokenPattern" not in opts:
            opts["tokenPattern"] = token_pattern
        return self._set(dictionary=ExternalResource(path, read_as, opts))

    def setMaxEditDistance(self, v):
        return self._set(maxEditDistance=v)

    def setFrequencyThreshold(self, v):
        return self._set(frequencyThreshold=v)

    def setDeletesThreshold(self, v):
        return self._set(deletesThreshold=v)

    def _create_model(self, java_model):
        return SymmetricDeleteModel(java_model=java_model)


class SymmetricDeleteModel(AnnotatorModel):
    """Symmetric Delete spelling correction algorithm.

    The Symmetric Delete spelling correction algorithm reduces the complexity of edit candidate generation and
    dictionary lookup for a given Damerau-Levenshtein distance. It is six orders of magnitude faster
    (than the standard approach with deletes + transposes + replaces + inserts) and language independent.

    Inspired by `SymSpell <https://github.com/wolfgarbe/SymSpell>`__.

    Pretrained models can be loaded with ``pretrained`` of the companion object:

    .. code-block:: python

        spell = SymmetricDeleteModel.pretrained() \\
            .setInputCols(["token"]) \\
            .setOutputCol("spell")


    The default model is ``"spellcheck_sd"``, if no name is provided.
    For available pretrained models please see the `Models Hub <https://nlp.johnsnowlabs.com/models?task=Spell+Check>`__.

    ====================== ======================
    Input Annotation types Output Annotation type
    ====================== ======================
    ``TOKEN``              ``TOKEN``
    ====================== ======================

    Parameters
    ----------



    Examples
    --------

    .. code-block:: python

        import sparknlp
        from sparknlp.base import *
        from sparknlp.common import *
        from sparknlp.annotator import *
        from sparknlp.training import *
        from pyspark.ml import Pipeline

        documentAssembler = DocumentAssembler() \\
            .setInputCol("text") \\
            .setOutputCol("document")

        tokenizer = Tokenizer() \\
            .setInputCols(["document"]) \\
            .setOutputCol("token")

        spellChecker = SymmetricDeleteModel.pretrained() \\
            .setInputCols(["token"]) \\
            .setOutputCol("spell")

        pipeline = Pipeline().setStages([
            documentAssembler,
            tokenizer,
            spellChecker
        ])

        data = spark.createDataFrame([["spmetimes i wrrite wordz erong."]]).toDF("text")
        result = pipeline.fit(data).transform(data)
        result.select("spell.result").show(truncate=False)
        +--------------------------------------+
        |result                                |
        +--------------------------------------+
        |[sometimes, i, write, words, wrong, .]|
        +--------------------------------------+

    """
    name = "SymmetricDeleteModel"

    def __init__(self, classname="com.johnsnowlabs.nlp.annotators.spell.symmetric.SymmetricDeleteModel",
                 java_model=None):
        super(SymmetricDeleteModel, self).__init__(
            classname=classname,
            java_model=java_model
        )

    @staticmethod
    def pretrained(name="spellcheck_sd", lang="en", remote_loc=None):
        from sparknlp.pretrained import ResourceDownloader
        return ResourceDownloader.downloadModel(SymmetricDeleteModel, name, lang, remote_loc)


class NerApproach(Params):
    """Base class for Ner*Approach Annotators
    """
    labelColumn = Param(Params._dummy(),
                        "labelColumn",
                        "Column with label per each token",
                        typeConverter=TypeConverters.toString)

    entities = Param(Params._dummy(), "entities", "Entities to recognize", TypeConverters.toListString)

    minEpochs = Param(Params._dummy(), "minEpochs", "Minimum number of epochs to train", TypeConverters.toInt)
    maxEpochs = Param(Params._dummy(), "maxEpochs", "Maximum number of epochs to train", TypeConverters.toInt)

    verbose = Param(Params._dummy(), "verbose", "Level of verbosity during training", TypeConverters.toInt)
    randomSeed = Param(Params._dummy(), "randomSeed", "Random seed", TypeConverters.toInt)

    def setLabelColumn(self, value):
        return self._set(labelColumn=value)

    def setEntities(self, tags):
        return self._set(entities=tags)

    def setMinEpochs(self, epochs):
        return self._set(minEpochs=epochs)

    def setMaxEpochs(self, epochs):
        return self._set(maxEpochs=epochs)

    def setVerbose(self, verboseValue):
        return self._set(verbose=verboseValue)

    def setRandomSeed(self, seed):
        return self._set(randomSeed=seed)

    def getLabelColumn(self):
        return self.getOrDefault(self.labelColumn)


class NerCrfApproach(AnnotatorApproach, NerApproach):
    """Algorithm for training a Named Entity Recognition Model

    For instantiated/pretrained models, see NerCrfModel.

    This Named Entity recognition annotator allows for a generic model to be trained by utilizing a CRF machine learning
    algorithm. The training data should be a labeled Spark Dataset, e.g. CoNLL 2003 IOB with
    ``Annotation`` type columns. The data should have columns of type ``DOCUMENT, TOKEN, POS, WORD_EMBEDDINGS`` and an
    additional label column of annotator type ``NAMED_ENTITY``.
    Excluding the label, this can be done with for example

    * a SentenceDetector,
    * a Tokenizer,
    * a PerceptronModel and
    * a WordEmbeddingsModel.

    Optionally the user can provide an entity dictionary file with setExternalFeatures for better accuracy.

    For extended examples of usage, see the `Spark NLP Workshop <https://github.com/JohnSnowLabs/spark-nlp-workshop/blob/master/jupyter/training/english/crf-ner/ner_dl_crf.ipynb>`__.

    ========================================= ======================
    Input Annotation types                    Output Annotation type
    ========================================= ======================
    ``DOCUMENT, TOKEN, POS, WORD_EMBEDDINGS`` ``NAMED_ENTITY``
    ========================================= ======================

    Parameters
    ----------

    labelColumn
        Column with label per each token
    entities
        Entities to recognize
    minEpochs
        Minimum number of epochs to train, by default 0
    maxEpochs
        Maximum number of epochs to train, by default 1000
    verbose
        Level of verbosity during training, by default 4
    randomSeed
        Random seed
    l2
        L2 regularization coefficient, by default 1.0
    c0
        c0 params defining decay speed for gradient, by default 2250000
    lossEps
        If Epoch relative improvement less than eps then training is stopped, by default 0.001
    minW
        Features with less weights then this param value will be filtered
    includeConfidence
        external features is a delimited text. needs 'delimiter' in options, by default False
    externalFeatures
        Additional dictionaries paths to use as a features

    Examples
    --------

    .. code-block:: python

        import sparknlp
        from sparknlp.base import *
        from sparknlp.common import *
        from sparknlp.annotator import *
        from sparknlp.training import *
        from pyspark.ml import Pipeline
        # This CoNLL dataset already includes the sentence, token, pos and label column with their respective annotator types.
        # If a custom dataset is used, these need to be defined.

        documentAssembler = DocumentAssembler() \\
            .setInputCol("text") \\
            .setOutputCol("document")

        embeddings = WordEmbeddingsModel.pretrained() \\
            .setInputCols(["sentence", "token"]) \\
            .setOutputCol("embeddings") \\
            .setCaseSensitive(False)

        nerTagger = NerCrfApproach() \\
            .setInputCols(["sentence", "token", "pos", "embeddings"]) \\
            .setLabelColumn("label") \\
            .setMinEpochs(1) \\
            .setMaxEpochs(3) \\
            .setC0(34) \\
            .setL2(3.0) \\
            .setOutputCol("ner")

        pipeline = Pipeline().setStages([
            documentAssembler,
            embeddings,
            nerTagger
        ])


        conll = CoNLL()
        trainingData = conll.readDataset(spark, "src/test/resources/conll2003/eng.train")

        pipelineModel = pipeline.fit(trainingData)

    """

    l2 = Param(Params._dummy(), "l2", "L2 regularization coefficient", TypeConverters.toFloat)

    c0 = Param(Params._dummy(), "c0", "c0 params defining decay speed for gradient", TypeConverters.toInt)

    lossEps = Param(Params._dummy(), "lossEps", "If Epoch relative improvement less than eps then training is stopped",
                    TypeConverters.toFloat)

    minW = Param(Params._dummy(), "minW", "Features with less weights then this param value will be filtered",
                 TypeConverters.toFloat)

    includeConfidence = Param(Params._dummy(), "includeConfidence",
                              "external features is a delimited text. needs 'delimiter' in options",
                              TypeConverters.toBoolean)

    externalFeatures = Param(Params._dummy(), "externalFeatures", "Additional dictionaries paths to use as a features",
                             TypeConverters.identity)

    def setL2(self, l2value):
        return self._set(l2=l2value)

    def setC0(self, c0value):
        return self._set(c0=c0value)

    def setLossEps(self, eps):
        return self._set(lossEps=eps)

    def setMinW(self, w):
        return self._set(minW=w)

    def setExternalFeatures(self, path, delimiter, read_as=ReadAs.TEXT, options={"format": "text"}):
        opts = options.copy()
        if "delimiter" not in opts:
            opts["delimiter"] = delimiter
        return self._set(externalFeatures=ExternalResource(path, read_as, opts))

    def setIncludeConfidence(self, b):
        return self._set(includeConfidence=b)

    def _create_model(self, java_model):
        return NerCrfModel(java_model=java_model)

    @keyword_only
    def __init__(self):
        super(NerCrfApproach, self).__init__(classname="com.johnsnowlabs.nlp.annotators.ner.crf.NerCrfApproach")
        self._setDefault(
            minEpochs=0,
            maxEpochs=1000,
            l2=float(1),
            c0=2250000,
            lossEps=float(1e-3),
            verbose=4,
            includeConfidence=False
        )


class NerCrfModel(AnnotatorModel):
    """Extracts Named Entities based on a CRF Model.

    This Named Entity recognition annotator allows for a generic model to be trained by utilizing a CRF machine learning
    algorithm. The data should have columns of type ``DOCUMENT, TOKEN, POS, WORD_EMBEDDINGS``.
    These can be extracted with for example

    * a SentenceDetector,
    * a Tokenizer and
    * a PerceptronModel.

    This is the instantiated model of the NerCrfApproach.
    For training your own model, please see the documentation of that class.

    Pretrained models can be loaded with ``pretrained`` of the companion object:

    .. code-block:: python

        nerTagger = NerCrfModel.pretrained() \\
            .setInputCols(["sentence", "token", "word_embeddings", "pos"]) \\
            .setOutputCol("ner"


    The default model is ``"ner_crf"``, if no name is provided.
    For available pretrained models please see the `Models Hub <https://nlp.johnsnowlabs.com/models?task=Named+Entity+Recognition>`__.

    For extended examples of usage, see the `Spark NLP Workshop <https://github.com/JohnSnowLabs/spark-nlp-workshop/blob/master/jupyter/annotation/english/model-downloader/Running_Pretrained_pipelines.ipynb>`__.

    ========================================= ======================
    Input Annotation types                    Output Annotation type
    ========================================= ======================
    ``DOCUMENT, TOKEN, POS, WORD_EMBEDDINGS`` ``NAMED_ENTITY``
    ========================================= ======================

    Parameters
    ----------

    includeConfidence
        external features is a delimited text. needs 'delimiter' in options

    Examples
    --------

    .. code-block:: python

        import sparknlp
        from sparknlp.base import *
        from sparknlp.common import *
        from sparknlp.annotator import *
        from sparknlp.training import *
        from pyspark.ml import Pipeline

        # First extract the prerequisites for the NerCrfModel
        documentAssembler = DocumentAssembler() \\
            .setInputCol("text") \\
            .setOutputCol("document")

        sentence = SentenceDetector() \\
            .setInputCols(["document"]) \\
            .setOutputCol("sentence")

        tokenizer = Tokenizer() \\
            .setInputCols(["sentence"]) \\
            .setOutputCol("token")

        embeddings = WordEmbeddingsModel.pretrained() \\
            .setInputCols(["sentence", "token"]) \\
            .setOutputCol("word_embeddings")

        posTagger = PerceptronModel.pretrained() \\
            .setInputCols(["sentence", "token"]) \\
            .setOutputCol("pos")

        # Then NER can be extracted
        nerTagger = NerCrfModel.pretrained() \\
            .setInputCols(["sentence", "token", "word_embeddings", "pos"]) \\
            .setOutputCol("ner")

        pipeline = Pipeline().setStages([
            documentAssembler,
            sentence,
            tokenizer,
            embeddings,
            posTagger,
            nerTagger
        ])

        data = spark.createDataFrame([["U.N. official Ekeus heads for Baghdad."]]).toDF("text")
        result = pipeline.fit(data).transform(data)

        result.select("ner.result").show(truncate=False)
        +------------------------------------+
        |result                              |
        +------------------------------------+
        |[I-ORG, O, O, I-PER, O, O, I-LOC, O]|
        +------------------------------------+

    """
    name = "NerCrfModel"

    includeConfidence = Param(Params._dummy(), "includeConfidence",
                              "external features is a delimited text. needs 'delimiter' in options",
                              TypeConverters.toBoolean)

    def __init__(self, classname="com.johnsnowlabs.nlp.annotators.ner.crf.NerCrfModel", java_model=None):
        super(NerCrfModel, self).__init__(
            classname=classname,
            java_model=java_model
        )

    def setIncludeConfidence(self, b):
        return self._set(includeConfidence=b)

    @staticmethod
    def pretrained(name="ner_crf", lang="en", remote_loc=None):
        from sparknlp.pretrained import ResourceDownloader
        return ResourceDownloader.downloadModel(NerCrfModel, name, lang, remote_loc)


class NerDLApproach(AnnotatorApproach, NerApproach):
    """This Named Entity recognition annotator allows to train generic NER model based on Neural Networks.

    The architecture of the neural network is a Char CNNs - BiLSTM - CRF that achieves state-of-the-art in most datasets.

    For instantiated/pretrained models, see NerDLModel.

    The training data should be a labeled Spark Dataset, in the format of CoNLL
    2003 IOB with ``Annotation`` type columns. The data should have columns of type ``DOCUMENT, TOKEN, WORD_EMBEDDINGS`` and an
    additional label column of annotator type ``NAMED_ENTITY``.
    Excluding the label, this can be done with for example
    * a SentenceDetector,
    * a Tokenizer and
    * a WordEmbeddingsModel (any embeddings can be chosen, e.g. BertEmbeddings for BERT based embeddings).

    For extended examples of usage, see the `Spark NLP Workshop <https://github.com/JohnSnowLabs/spark-nlp-workshop/tree/master/jupyter/training/english/dl-ner>`__.

    ==================================== ======================
    Input Annotation types               Output Annotation type
    ==================================== ======================
    ``DOCUMENT, TOKEN, WORD_EMBEDDINGS`` ``NAMED_ENTITY``
    ==================================== ======================

    Parameters
    ----------

    labelColumn
        Column with label per each token
    entities
        Entities to recognize
    minEpochs
        Minimum number of epochs to train, by default 0
    maxEpochs
        Maximum number of epochs to train, by default 50
    verbose
        Level of verbosity during training, by default 2
    randomSeed
        Random seed
    lr
        Learning Rate, by default 0.001
    po
        Learning rate decay coefficient. Real Learning Rage = lr / (1 + po * epoch), by default 0.005
    batchSize
        Batch size, by default 8
    dropout
        Dropout coefficient, by default 0.5
    graphFolder
        Folder path that contain external graph files
    configProtoBytes
        ConfigProto from tensorflow, serialized into byte array. Get with config_proto.SerializeToString()
    useContrib
        whether to use contrib LSTM Cells. Not compatible with Windows. Might slightly improve accuracy
    validationSplit
        Choose the proportion of training dataset to be validated against the model on each Epoch. The value should be between 0.0 and 1.0 and by default it is 0.0 and off, by default 0.0
    evaluationLogExtended
        Choose the proportion of training dataset to be validated against the model on each Epoch. The value should be between 0.0 and 1.0 and by default it is 0.0 and off, by default False
    testDataset
        Path to test dataset. If set used to calculate statistic on it during training.
    includeConfidence
        whether to include confidence scores in annotation metadata, by default False
    includeAllConfidenceScores
        whether to include all confidence scores in annotation metadata or just the score of the predicted tag, by default False
    enableOutputLogs
        Whether to use stdout in addition to Spark logs, by default False
    outputLogsPath
        Folder path to save training logs
    enableMemoryOptimizer
        Whether to optimize for large datasets or not. Enabling this option can slow down training, by default False

    Examples
    --------

    .. code-block:: python

        import sparknlp
        from sparknlp.base import *
        from sparknlp.common import *
        from sparknlp.annotator import *
        from sparknlp.training import *
        from pyspark.ml import Pipeline

        # First extract the prerequisites for the NerDLApproach
        documentAssembler = DocumentAssembler() \\
            .setInputCol("text") \\
            .setOutputCol("document")

        sentence = SentenceDetector() \\
            .setInputCols(["document"]) \\
            .setOutputCol("sentence")

        tokenizer = Tokenizer() \\
            .setInputCols(["sentence"]) \\
            .setOutputCol("token")

        embeddings = BertEmbeddings.pretrained() \\
            .setInputCols(["sentence", "token"]) \\
            .setOutputCol("embeddings")

        # Then the training can start
        nerTagger = NerDLApproach() \\
            .setInputCols(["sentence", "token", "embeddings"]) \\
            .setLabelColumn("label") \\
            .setOutputCol("ner") \\
            .setMaxEpochs(1) \\
            .setRandomSeed(0) \\
            .setVerbose(0)

        pipeline = Pipeline().setStages([
            documentAssembler,
            sentence,
            tokenizer,
            embeddings,
            nerTagger
        ])

        # We use the text and labels from the CoNLL dataset
        conll = CoNLL()
        trainingData = conll.readDataset(spark, "src/test/resources/conll2003/eng.train")

        pipelineModel = pipeline.fit(trainingData)

    """

    lr = Param(Params._dummy(), "lr", "Learning Rate", TypeConverters.toFloat)

    po = Param(Params._dummy(), "po", "Learning rate decay coefficient. Real Learning Rage = lr / (1 + po * epoch)",
               TypeConverters.toFloat)

    batchSize = Param(Params._dummy(), "batchSize", "Batch size", TypeConverters.toInt)

    dropout = Param(Params._dummy(), "dropout", "Dropout coefficient", TypeConverters.toFloat)

    graphFolder = Param(Params._dummy(), "graphFolder", "Folder path that contain external graph files",
                        TypeConverters.toString)

    configProtoBytes = Param(Params._dummy(), "configProtoBytes",
                             "ConfigProto from tensorflow, serialized into byte array. Get with config_proto.SerializeToString()",
                             TypeConverters.toListString)

    useContrib = Param(Params._dummy(), "useContrib",
                       "whether to use contrib LSTM Cells. Not compatible with Windows. Might slightly improve accuracy.",
                       TypeConverters.toBoolean)

    validationSplit = Param(Params._dummy(), "validationSplit",
                            "Choose the proportion of training dataset to be validated against the model on each Epoch. The value should be between 0.0 and 1.0 and by default it is 0.0 and off.",
                            TypeConverters.toFloat)

    evaluationLogExtended = Param(Params._dummy(), "evaluationLogExtended",
                                  "Choose the proportion of training dataset to be validated against the model on each Epoch. The value should be between 0.0 and 1.0 and by default it is 0.0 and off.",
                                  TypeConverters.toBoolean)

    testDataset = Param(Params._dummy(), "testDataset",
                        "Path to test dataset. If set used to calculate statistic on it during training.",
                        TypeConverters.identity)

    includeConfidence = Param(Params._dummy(), "includeConfidence",
                              "whether to include confidence scores in annotation metadata",
                              TypeConverters.toBoolean)

    includeAllConfidenceScores = Param(Params._dummy(), "includeAllConfidenceScores",
                                       "whether to include all confidence scores in annotation metadata or just the score of the predicted tag",
                                       TypeConverters.toBoolean)

    enableOutputLogs = Param(Params._dummy(), "enableOutputLogs",
                             "Whether to use stdout in addition to Spark logs.",
                             TypeConverters.toBoolean)

    outputLogsPath = Param(Params._dummy(), "outputLogsPath", "Folder path to save training logs",
                           TypeConverters.toString)

    enableMemoryOptimizer = Param(Params._dummy(), "enableMemoryOptimizer",
                                  "Whether to optimize for large datasets or not. Enabling this option can slow down training.",
                                  TypeConverters.toBoolean)

    def setConfigProtoBytes(self, b):
        return self._set(configProtoBytes=b)

    def setGraphFolder(self, p):
        return self._set(graphFolder=p)

    def setUseContrib(self, v):
        if v and sys.version == 'win32':
            raise Exception("Windows not supported to use contrib")
        return self._set(useContrib=v)

    def setLr(self, v):
        self._set(lr=v)
        return self

    def setPo(self, v):
        self._set(po=v)
        return self

    def setBatchSize(self, v):
        self._set(batchSize=v)
        return self

    def setDropout(self, v):
        self._set(dropout=v)
        return self

    def _create_model(self, java_model):
        return NerDLModel(java_model=java_model)

    def setValidationSplit(self, v):
        self._set(validationSplit=v)
        return self

    def setEvaluationLogExtended(self, v):
        self._set(evaluationLogExtended=v)
        return self

    def setTestDataset(self, path, read_as=ReadAs.SPARK, options={"format": "parquet"}):
        return self._set(testDataset=ExternalResource(path, read_as, options.copy()))

    def setIncludeConfidence(self, value):
        return self._set(includeConfidence=value)

    def setIncludeAllConfidenceScores(self, value):
        return self._set(includeAllConfidenceScores=value)

    def setEnableOutputLogs(self, value):
        return self._set(enableOutputLogs=value)

    def setEnableMemoryOptimizer(self, value):
        return self._set(enableMemoryOptimizer=value)

    def setOutputLogsPath(self, p):
        return self._set(outputLogsPath=p)

    @keyword_only
    def __init__(self):
        super(NerDLApproach, self).__init__(classname="com.johnsnowlabs.nlp.annotators.ner.dl.NerDLApproach")
        uc = False if sys.platform == 'win32' else True
        self._setDefault(
            minEpochs=0,
            maxEpochs=50,
            lr=float(0.001),
            po=float(0.005),
            batchSize=8,
            dropout=float(0.5),
            verbose=2,
            useContrib=uc,
            validationSplit=float(0.0),
            evaluationLogExtended=False,
            includeConfidence=False,
            includeAllConfidenceScores=False,
            enableOutputLogs=False,
            enableMemoryOptimizer=False
        )


class NerDLModel(AnnotatorModel, HasStorageRef, HasBatchedAnnotate):
    """This Named Entity recognition annotator is a generic NER model based on Neural Networks.

    Neural Network architecture is Char CNNs - BiLSTM - CRF that achieves state-of-the-art in most datasets.

    This is the instantiated model of the NerDLApproach.
    For training your own model, please see the documentation of that class.

    Pretrained models can be loaded with ``pretrained`` of the companion object:

    .. code-block:: python

        nerModel = NerDLModel.pretrained() \\
            .setInputCols(["sentence", "token", "embeddings"]) \\
            .setOutputCol("ner")


    The default model is ``"ner_dl"``, if no name is provided.

    For available pretrained models please see the `Models Hub <https://nlp.johnsnowlabs.com/models?task=Named+Entity+Recognition>`__.
    Additionally, pretrained pipelines are available for this module, see `Pipelines <https://nlp.johnsnowlabs.com/docs/en/pipelines>`__.

    Note that some pretrained models require specific types of embeddings, depending on which they were trained on.
    For example, the default model ``"ner_dl"`` requires the
    WordEmbeddings ``"glove_100d"``.

    For extended examples of usage, see the `Spark NLP Workshop <https://github.com/JohnSnowLabs/spark-nlp-workshop/blob/master/tutorials/Certification_Trainings/Public/3.SparkNLP_Pretrained_Models.ipynb>`__.

    ==================================== ======================
    Input Annotation types               Output Annotation type
    ==================================== ======================
    ``DOCUMENT, TOKEN, WORD_EMBEDDINGS`` ``NAMED_ENTITY``
    ==================================== ======================

    Parameters
    ----------

    batchSize
        Size of every batch, by default 8
    configProtoBytes
        ConfigProto from tensorflow, serialized into byte array. Get with config_proto.SerializeToString()
    includeConfidence
        whether to include confidence scores in annotation metadata, by default False
    includeAllConfidenceScores
        whether to include all confidence scores in annotation metadata or just the score of the predicted tag, by default False
    classes
        get the tags used to trained this NerDLModel

    Examples
    --------

    .. code-block:: python

        import sparknlp
        from sparknlp.base import *
        from sparknlp.common import *
        from sparknlp.annotator import *
        from sparknlp.training import *
        from pyspark.ml import Pipeline

        # First extract the prerequisites for the NerDLModel
        documentAssembler = DocumentAssembler() \\
            .setInputCol("text") \\
            .setOutputCol("document")

        sentence = SentenceDetector() \\
            .setInputCols(["document"]) \\
            .setOutputCol("sentence")

        tokenizer = Tokenizer() \\
            .setInputCols(["sentence"]) \\
            .setOutputCol("token")

        embeddings = WordEmbeddingsModel.pretrained() \\
            .setInputCols(["sentence", "token"]) \\
            .setOutputCol("bert")

        # Then NER can be extracted
        nerTagger = NerDLModel.pretrained() \\
            .setInputCols(["sentence", "token", "bert"]) \\
            .setOutputCol("ner")

        pipeline = Pipeline().setStages([
            documentAssembler,
            sentence,
            tokenizer,
            embeddings,
            nerTagger
        ])

        data = spark.createDataFrame([["U.N. official Ekeus heads for Baghdad."]]).toDF("text")
        result = pipeline.fit(data).transform(data)

        result.select("ner.result").show(truncate=False)
        +------------------------------------+
        |result                              |
        +------------------------------------+
        |[B-ORG, O, O, B-PER, O, O, B-LOC, O]|
        +------------------------------------+

    """
    name = "NerDLModel"

    def __init__(self, classname="com.johnsnowlabs.nlp.annotators.ner.dl.NerDLModel", java_model=None):
        super(NerDLModel, self).__init__(
            classname=classname,
            java_model=java_model
        )
        self._setDefault(
            includeConfidence=False,
            includeAllConfidenceScores=False,
            batchSize=8
        )

    configProtoBytes = Param(Params._dummy(), "configProtoBytes",
                             "ConfigProto from tensorflow, serialized into byte array. Get with config_proto.SerializeToString()",
                             TypeConverters.toListString)
    includeConfidence = Param(Params._dummy(), "includeConfidence",
                              "whether to include confidence scores in annotation metadata",
                              TypeConverters.toBoolean)
    includeAllConfidenceScores = Param(Params._dummy(), "includeAllConfidenceScores",
                                       "whether to include all confidence scores in annotation metadata or just the score of the predicted tag",
                                       TypeConverters.toBoolean)
    classes = Param(Params._dummy(), "classes",
                    "get the tags used to trained this NerDLModel",
                    TypeConverters.toListString)

    def setConfigProtoBytes(self, b):
        return self._set(configProtoBytes=b)

    def setIncludeConfidence(self, value):
        return self._set(includeConfidence=value)

    def setIncludeAllConfidenceScores(self, value):
        return self._set(includeAllConfidenceScores=value)

    @staticmethod
    def pretrained(name="ner_dl", lang="en", remote_loc=None):
        from sparknlp.pretrained import ResourceDownloader
        return ResourceDownloader.downloadModel(NerDLModel, name, lang, remote_loc)


class NerConverter(AnnotatorModel):
    """Converts a IOB or IOB2 representation of NER to a user-friendly one,
    by associating the tokens of recognized entities and their label. Results in ``CHUNK`` Annotation type.

    NER chunks can then be filtered by setting a whitelist with ``setWhiteList``.
    Chunks with no associated entity (tagged "O") are filtered.

    See also `Inside–outside–beginning (tagging) <https://en.wikipedia.org/wiki/Inside%E2%80%93outside%E2%80%93beginning_(tagging)>`__ for more information.

    ================================= ======================
    Input Annotation types            Output Annotation type
    ================================= ======================
    ``DOCUMENT, TOKEN, NAMED_ENTITY`` ``CHUNK``
    ================================= ======================

    Parameters
    ----------

    whiteList
        If defined, list of entities to process. The rest will be ignored. Do not include IOB prefix on labels

    Examples
    --------

    .. code-block:: python

        import sparknlp
        from sparknlp.base import *
        from sparknlp.common import *
        from sparknlp.annotator import *
        from sparknlp.training import *
        from pyspark.ml import Pipeline
        # This is a continuation of the example of the NerDLModel. See that class
        # on how to extract the entities.
        # The output of the NerDLModel follows the Annotator schema and can be converted like so:
        result.selectExpr("explode(ner)").show(truncate=False)
        +----------------------------------------------------+
        |col                                                 |
        +----------------------------------------------------+
        |[named_entity, 0, 2, B-ORG, [word -> U.N], []]      |
        |[named_entity, 3, 3, O, [word -> .], []]            |
        |[named_entity, 5, 12, O, [word -> official], []]    |
        |[named_entity, 14, 18, B-PER, [word -> Ekeus], []]  |
        |[named_entity, 20, 24, O, [word -> heads], []]      |
        |[named_entity, 26, 28, O, [word -> for], []]        |
        |[named_entity, 30, 36, B-LOC, [word -> Baghdad], []]|
        |[named_entity, 37, 37, O, [word -> .], []]          |
        +----------------------------------------------------+

        # After the converter is used:
        converter = NerConverter() \\
            .setInputCols(["sentence", "token", "ner"]) \\
            .setOutputCol("entities") \\
            .setPreservePosition(False)

        converter.transform(result).selectExpr("explode(entities)").show(truncate=False)
        +------------------------------------------------------------------------+
        |col                                                                     |
        +------------------------------------------------------------------------+
        |[chunk, 0, 2, U.N, [entity -> ORG, sentence -> 0, chunk -> 0], []]      |
        |[chunk, 14, 18, Ekeus, [entity -> PER, sentence -> 0, chunk -> 1], []]  |
        |[chunk, 30, 36, Baghdad, [entity -> LOC, sentence -> 0, chunk -> 2], []]|
        +------------------------------------------------------------------------+

    """
    name = 'NerConverter'

    whiteList = Param(
        Params._dummy(),
        "whiteList",
        "If defined, list of entities to process. The rest will be ignored. Do not include IOB prefix on labels",
        typeConverter=TypeConverters.toListString
    )

    def setWhiteList(self, entities):
        return self._set(whiteList=entities)

    @keyword_only
    def __init__(self):
        super(NerConverter, self).__init__(classname="com.johnsnowlabs.nlp.annotators.ner.NerConverter")


class DependencyParserApproach(AnnotatorApproach):
    """Trains an unlabeled parser that finds a grammatical relations between two words in a sentence.

    For instantiated/pretrained models, see DependencyParserModel.

    Dependency parser provides information about word relationship. For example, dependency parsing can tell you what
    the subjects and objects of a verb are, as well as which words are modifying (describing) the subject. This can help
    you find precise answers to specific questions.

    The required training data can be set in two different ways (only one can be chosen for a particular model):
      - Dependency treebank in the `Penn Treebank format <http://www.nltk.org/nltk_data/>`__ set with ``setDependencyTreeBank``
      - Dataset in the `CoNLL-U format <https://universaldependencies.org/format.html>`__ set with ``setConllU``

    Apart from that, no additional training data is needed.

    ======================== ======================
    Input Annotation types   Output Annotation type
    ======================== ======================
    ``DOCUMENT, POS, TOKEN`` ``DEPENDENCY``
    ======================== ======================

    Parameters
    ----------

    dependencyTreeBank
        Dependency treebank source files
    conllU
        Universal Dependencies source files
    numberOfIterations
        Number of iterations in training, converges to better accuracy , by default 10

    Examples
    --------

    .. code-block:: python

        import sparknlp
        from sparknlp.base import *
        from sparknlp.common import *
        from sparknlp.annotator import *
        from sparknlp.training import *
        from pyspark.ml import Pipeline

        documentAssembler = DocumentAssembler() \\
            .setInputCol("text") \\
            .setOutputCol("document")

        sentence = SentenceDetector() \\
            .setInputCols(["document"]) \\
            .setOutputCol("sentence")

        tokenizer = Tokenizer() \\
            .setInputCols(["sentence"]) \\
            .setOutputCol("token")

        posTagger = PerceptronModel.pretrained() \\
            .setInputCols(["sentence", "token"]) \\
            .setOutputCol("pos")

        dependencyParserApproach = DependencyParserApproach() \\
            .setInputCols(["sentence", "pos", "token"]) \\
            .setOutputCol("dependency") \\
            .setDependencyTreeBank("src/test/resources/parser/unlabeled/dependency_treebank")

        pipeline = Pipeline().setStages([
            documentAssembler,
            sentence,
            tokenizer,
            posTagger,
            dependencyParserApproach
        ])

        # Additional training data is not needed, the dependency parser relies on the dependency tree bank / CoNLL-U only.
        emptyDataSet = .empty[String].toDF("text")
        pipelineModel = pipeline.fit(emptyDataSet)

    """
    dependencyTreeBank = Param(Params._dummy(),
                               "dependencyTreeBank",
                               "Dependency treebank source files",
                               typeConverter=TypeConverters.identity)

    conllU = Param(Params._dummy(),
                   "conllU",
                   "Universal Dependencies source files",
                   typeConverter=TypeConverters.identity)

    numberOfIterations = Param(Params._dummy(),
                               "numberOfIterations",
                               "Number of iterations in training, converges to better accuracy",
                               typeConverter=TypeConverters.toInt)

    @keyword_only
    def __init__(self):
        super(DependencyParserApproach,
              self).__init__(classname="com.johnsnowlabs.nlp.annotators.parser.dep.DependencyParserApproach")
        self._setDefault(numberOfIterations=10)

    def setNumberOfIterations(self, value):
        return self._set(numberOfIterations=value)

    def setDependencyTreeBank(self, path, read_as=ReadAs.TEXT, options={"key": "value"}):
        opts = options.copy()
        return self._set(dependencyTreeBank=ExternalResource(path, read_as, opts))

    def setConllU(self, path, read_as=ReadAs.TEXT, options={"key": "value"}):
        opts = options.copy()
        return self._set(conllU=ExternalResource(path, read_as, opts))

    def _create_model(self, java_model):
        return DependencyParserModel(java_model=java_model)


class DependencyParserModel(AnnotatorModel):
    """Unlabeled parser that finds a grammatical relation between two words in a sentence.

    Dependency parser provides information about word relationship. For example, dependency parsing can tell you what
    the subjects and objects of a verb are, as well as which words are modifying (describing) the subject. This can help
    you find precise answers to specific questions.

    This is the instantiated model of the DependencyParserApproach.
    For training your own model, please see the documentation of that class.

    Pretrained models can be loaded with ``pretrained`` of the companion object:

    .. code-block:: python

        dependencyParserApproach = DependencyParserModel.pretrained() \\
            .setInputCols(["sentence", "pos", "token"]) \\
            .setOutputCol("dependency")


    The default model is ``"dependency_conllu"``, if no name is provided.
    For available pretrained models please see the `Models Hub <https://nlp.johnsnowlabs.com/models>`__.

    For extended examples of usage, see the `Spark NLP Workshop <https://github.com/JohnSnowLabs/spark-nlp-workshop/blob/master/tutorials/Certification_Trainings/Public/3.SparkNLP_Pretrained_Models.ipynb>`__.

    ================================ ======================
    Input Annotation types           Output Annotation type
    ================================ ======================
    ``[String]DOCUMENT, POS, TOKEN`` ``DEPENDENCY``
    ================================ ======================

    Parameters
    ----------

    perceptron
        Dependency parsing perceptron features

    Examples
    --------

    .. code-block:: python

        import sparknlp
        from sparknlp.base import *
        from sparknlp.common import *
        from sparknlp.annotator import *
        from sparknlp.training import *
        from pyspark.ml import Pipeline

        documentAssembler = DocumentAssembler() \\
            .setInputCol("text") \\
            .setOutputCol("document")

        sentence = SentenceDetector() \\
            .setInputCols(["document"]) \\
            .setOutputCol("sentence")

        tokenizer = Tokenizer() \\
            .setInputCols(["sentence"]) \\
            .setOutputCol("token")

        posTagger = PerceptronModel.pretrained() \\
            .setInputCols(["sentence", "token"]) \\
            .setOutputCol("pos")

        dependencyParser = DependencyParserModel.pretrained() \\
            .setInputCols(["sentence", "pos", "token"]) \\
            .setOutputCol("dependency")

        pipeline = Pipeline().setStages([
            documentAssembler,
            sentence,
            tokenizer,
            posTagger,
            dependencyParser
        ])

        data = spark.createDataFrame([[
            "Unions representing workers at Turner Newall say they are 'disappointed' after talks with stricken parent " +
              "firm Federal Mogul."
        ]]).toDF("text")
        result = pipeline.fit(data).transform(data)

        result.selectExpr("explode(arrays_zip(token.result, dependency.result)) as cols") \\
            .selectExpr("cols['0'] as token", "cols['1'] as dependency").show(8, truncate = False)
        +------------+------------+
        |token       |dependency  |
        +------------+------------+
        |Unions      |ROOT        |
        |representing|workers     |
        |workers     |Unions      |
        |at          |Turner      |
        |Turner      |workers     |
        |Newall      |say         |
        |say         |Unions      |
        |they        |disappointed|
        +------------+------------+

    """
    name = "DependencyParserModel"

    perceptron = Param(Params._dummy(),
                       "perceptron",
                       "Dependency parsing perceptron features",
                       typeConverter=TypeConverters.identity)

    def __init__(self, classname="com.johnsnowlabs.nlp.annotators.parser.dep.DependencyParserModel", java_model=None):
        super(DependencyParserModel, self).__init__(
            classname=classname,
            java_model=java_model
        )

    @staticmethod
    def pretrained(name="dependency_conllu", lang="en", remote_loc=None):
        from sparknlp.pretrained import ResourceDownloader
        return ResourceDownloader.downloadModel(DependencyParserModel, name, lang, remote_loc)


class TypedDependencyParserApproach(AnnotatorApproach):
    """Labeled parser that finds a grammatical relation between two words in a sentence.
    Its input is either a CoNLL2009 or ConllU dataset.

    For instantiated/pretrained models, see TypedDependencyParserModel.

    Dependency parsers provide information about word relationship. For example, dependency parsing can tell you what
    the subjects and objects of a verb are, as well as which words are modifying (describing) the subject. This can help
    you find precise answers to specific questions.

    The parser requires the dependant tokens beforehand with e.g. DependencyParser.
    The required training data can be set in two different ways (only one can be chosen for a particular model):

    * Dataset in the `CoNLL 2009 format <https://ufal.mff.cuni.cz/conll2009-st/trial-data.html>`__ set with ``setConll2009``
    * Dataset in the `CoNLL-U format <https://universaldependencies.org/format.html>`__ set with ``setConllU``

    Apart from that, no additional training data is needed.

    ========================== ======================
    Input Annotation types     Output Annotation type
    ========================== ======================
    ``TOKEN, POS, DEPENDENCY`` ``LABELED_DEPENDENCY``
    ========================== ======================

    Parameters
    ----------

    conll2009
        Path to file with CoNLL 2009 format
    conllU
        Universal Dependencies source files
    numberOfIterations
        Number of iterations in training, converges to better accuracy

    Examples
    --------

    .. code-block:: python

        import sparknlp
        from sparknlp.base import *
        from sparknlp.common import *
        from sparknlp.annotator import *
        from sparknlp.training import *
        from pyspark.ml import Pipeline

        documentAssembler = DocumentAssembler() \\
            .setInputCol("text") \\
            .setOutputCol("document")

        sentence = SentenceDetector() \\
            .setInputCols(["document"]) \\
            .setOutputCol("sentence")

        tokenizer = Tokenizer() \\
            .setInputCols(["sentence"]) \\
            .setOutputCol("token")

        posTagger = PerceptronModel.pretrained() \\
            .setInputCols(["sentence", "token"]) \\
            .setOutputCol("pos")

        dependencyParser = DependencyParserModel.pretrained() \\
            .setInputCols(["sentence", "pos", "token"]) \\
            .setOutputCol("dependency")

        typedDependencyParser = TypedDependencyParserApproach() \\
            .setInputCols(["dependency", "pos", "token"]) \\
            .setOutputCol("dependency_type") \\
            .setConllU("src/test/resources/parser/labeled/train_small.conllu.txt") \\
            .setNumberOfIterations(1)

        pipeline = Pipeline().setStages([
            documentAssembler,
            sentence,
            tokenizer,
            posTagger,
            dependencyParser,
            typedDependencyParser
        ])

        # Additional training data is not needed, the dependency parser relies on CoNLL-U only.
        emptyDataSet = .empty[String].toDF("text")
        pipelineModel = pipeline.fit(emptyDataSet)

    """
    conll2009 = Param(Params._dummy(),
                      "conll2009",
                      "Path to file with CoNLL 2009 format",
                      typeConverter=TypeConverters.identity)

    conllU = Param(Params._dummy(),
                   "conllU",
                   "Universal Dependencies source files",
                   typeConverter=TypeConverters.identity)

    numberOfIterations = Param(Params._dummy(),
                               "numberOfIterations",
                               "Number of iterations in training, converges to better accuracy",
                               typeConverter=TypeConverters.toInt)

    @keyword_only
    def __init__(self):
        super(TypedDependencyParserApproach,
              self).__init__(classname="com.johnsnowlabs.nlp.annotators.parser.typdep.TypedDependencyParserApproach")

    def setConll2009(self, path, read_as=ReadAs.TEXT, options={"key": "value"}):
        opts = options.copy()
        return self._set(conll2009=ExternalResource(path, read_as, opts))

    def setConllU(self, path, read_as=ReadAs.TEXT, options={"key": "value"}):
        opts = options.copy()
        return self._set(conllU=ExternalResource(path, read_as, opts))

    def setNumberOfIterations(self, value):
        return self._set(numberOfIterations=value)

    def _create_model(self, java_model):
        return TypedDependencyParserModel(java_model=java_model)


class TypedDependencyParserModel(AnnotatorModel):
    """Labeled parser that finds a grammatical relation between two words in a sentence.
    Its input is either a CoNLL2009 or ConllU dataset.

    Dependency parsers provide information about word relationship. For example, dependency parsing can tell you what
    the subjects and objects of a verb are, as well as which words are modifying (describing) the subject. This can help
    you find precise answers to specific questions.

    The parser requires the dependant tokens beforehand with e.g. DependencyParser.

    Pretrained models can be loaded with ``pretrained`` of the companion object:

    .. code-block:: python

        typedDependencyParser = TypedDependencyParserModel.pretrained() \\
            .setInputCols(["dependency", "pos", "token"]) \\
            .setOutputCol("dependency_type")


    The default model is ``"dependency_typed_conllu"``, if no name is provided.
    For available pretrained models please see the `Models Hub <https://nlp.johnsnowlabs.com/models>`__.

    For extended examples of usage, see the `Spark NLP Workshop <https://github.com/JohnSnowLabs/spark-nlp-workshop/blob/master/tutorials/Certification_Trainings/Public/3.SparkNLP_Pretrained_Models.ipynb>`__.

    ========================== ======================
    Input Annotation types     Output Annotation type
    ========================== ======================
    ``TOKEN, POS, DEPENDENCY`` ``LABELED_DEPENDENCY``
    ========================== ======================

    Parameters
    ----------

    trainOptions
        Training Options
    trainParameters
        Training Parameters
    trainDependencyPipe
        Training dependency pipe
    conllFormat
        CoNLL Format

    Examples
    --------

    .. code-block:: python

        import sparknlp
        from sparknlp.base import *
        from sparknlp.common import *
        from sparknlp.annotator import *
        from sparknlp.training import *
        from pyspark.ml import Pipeline

        documentAssembler = DocumentAssembler() \\
            .setInputCol("text") \\
            .setOutputCol("document")

        sentence = SentenceDetector() \\
            .setInputCols(["document"]) \\
            .setOutputCol("sentence")

        tokenizer = Tokenizer() \\
            .setInputCols(["sentence"]) \\
            .setOutputCol("token")

        posTagger = PerceptronModel.pretrained() \\
            .setInputCols(["sentence", "token"]) \\
            .setOutputCol("pos")

        dependencyParser = DependencyParserModel.pretrained() \\
            .setInputCols(["sentence", "pos", "token"]) \\
            .setOutputCol("dependency")

        typedDependencyParser = TypedDependencyParserModel.pretrained() \\
            .setInputCols(["dependency", "pos", "token"]) \\
            .setOutputCol("dependency_type")

        pipeline = Pipeline().setStages([
            documentAssembler,
            sentence,
            tokenizer,
            posTagger,
            dependencyParser,
            typedDependencyParser
        ])

        data = spark.createDataFrame([[
            "Unions representing workers at Turner Newall say they are 'disappointed' after talks with stricken parent " +
              "firm Federal Mogul."
        ]]).toDF("text")
        result = pipeline.fit(data).transform(data)

        result.selectExpr("explode(arrays_zip(token.result, dependency.result, dependency_type.result)) as cols") \\
            .selectExpr("cols['0'] as token", "cols['1'] as dependency", "cols['2'] as dependency_type") \\
            .show(8, truncate = False)
        +------------+------------+---------------+
        |token       |dependency  |dependency_type|
        +------------+------------+---------------+
        |Unions      |ROOT        |root           |
        |representing|workers     |amod           |
        |workers     |Unions      |flat           |
        |at          |Turner      |case           |
        |Turner      |workers     |flat           |
        |Newall      |say         |nsubj          |
        |say         |Unions      |parataxis      |
        |they        |disappointed|nsubj          |
        +------------+------------+---------------+

    """

    name = "TypedDependencyParserModel"

    trainOptions = Param(Params._dummy(),
                         "trainOptions",
                         "Training Options",
                         typeConverter=TypeConverters.identity)

    trainParameters = Param(Params._dummy(),
                            "trainParameters",
                            "Training Parameters",
                            typeConverter=TypeConverters.identity)

    trainDependencyPipe = Param(Params._dummy(),
                                "trainDependencyPipe",
                                "Training dependency pipe",
                                typeConverter=TypeConverters.identity)

    conllFormat = Param(Params._dummy(),
                        "conllFormat",
                        "CoNLL Format",
                        typeConverter=TypeConverters.toString)

    def __init__(self, classname="com.johnsnowlabs.nlp.annotators.parser.typdep.TypedDependencyParserModel",
                 java_model=None):
        super(TypedDependencyParserModel, self).__init__(
            classname=classname,
            java_model=java_model
        )

    @staticmethod
    def pretrained(name="dependency_typed_conllu", lang="en", remote_loc=None):
        from sparknlp.pretrained import ResourceDownloader
        return ResourceDownloader.downloadModel(TypedDependencyParserModel, name, lang, remote_loc)


class WordEmbeddings(AnnotatorApproach, HasEmbeddingsProperties, HasStorage):
    """Word Embeddings lookup annotator that maps tokens to vectors.

    For instantiated/pretrained models, see WordEmbeddingsModel.

    A custom token lookup dictionary for embeddings can be set with ``setStoragePath``.
    Each line of the provided file needs to have a token, followed by their vector representation, delimited by a spaces.

    .. code-block:: python

        ...
        are 0.39658191506190343 0.630968081620067 0.5393722253731201 0.8428180123359783
        were 0.7535235923631415 0.9699218875629833 0.10397182122983872 0.11833962569383116
        stress 0.0492683418305907 0.9415954572751959 0.47624463167525755 0.16790967216778263
        induced 0.1535748762292387 0.33498936903209897 0.9235178224122094 0.1158772920395934
        ...


    If a token is not found in the dictionary, then the result will be a zero vector of the same dimension.
    Statistics about the rate of converted tokens, can be retrieved with WordEmbeddingsModel.withCoverageColumn
    and WordEmbeddingsModel.overallCoverage.

    For extended examples of usage, see the `Spark NLP Workshop <https://github.com/JohnSnowLabs/spark-nlp-workshop/blob/master/tutorials/Certification_Trainings/Public/3.SparkNLP_Pretrained_Models.ipynb>`__.

    ====================== ======================
    Input Annotation types Output Annotation type
    ====================== ======================
    ``DOCUMENT, TOKEN``    ``WORD_EMBEDDINGS``
    ====================== ======================

    Parameters
    ----------

    writeBufferSize
        buffer size limit before dumping to disk storage while writing, by default 10000
    readCacheSize
        cache size for items retrieved from storage. Increase for performance but higher memory consumption

    Examples
    --------

    .. code-block:: python

        import sparknlp
        from sparknlp.base import *
        from sparknlp.common import *
        from sparknlp.annotator import *
        from sparknlp.training import *
        from pyspark.ml import Pipeline
        # In this example, the file `random_embeddings_dim4.txt` has the form of the content above.

        documentAssembler = DocumentAssembler() \\
            .setInputCol("text") \\
            .setOutputCol("document")

        tokenizer = Tokenizer() \\
            .setInputCols(["document"]) \\
            .setOutputCol("token")

        embeddings = WordEmbeddings() \\
            .setStoragePath("src/test/resources/random_embeddings_dim4.txt", ReadAs.TEXT) \\
            .setStorageRe("glove_4d") \\
            .setDimension(4) \\
            .setInputCols(["document", "token"]) \\
            .setOutputCol("embeddings")

        embeddingsFinisher = EmbeddingsFinisher() \\
            .setInputCols(["embeddings"]) \\
            .setOutputCols("finished_embeddings") \\
            .setOutputAsVector(True) \\
            .setCleanAnnotations(False)

        pipeline = Pipeline() \\
            .setStages([
              documentAssembler,
              tokenizer,
              embeddings,
              embeddingsFinisher
            ])

        data = spark.createDataFrame([["The patient was diagnosed with diabetes."]]).toDF("text")
        result = pipeline.fit(data).transform(data)

        result.selectExpr("explode(finished_embeddings) as result").show(truncate=False)
        +----------------------------------------------------------------------------------+
        |result                                                                            |
        +----------------------------------------------------------------------------------+
        |[0.9439099431037903,0.4707513153553009,0.806300163269043,0.16176554560661316]     |
        |[0.7966810464859009,0.5551124811172485,0.8861005902290344,0.28284206986427307]    |
        |[0.025029370561242104,0.35177749395370483,0.052506182342767715,0.1887107789516449]|
        |[0.08617766946554184,0.8399239182472229,0.5395117998123169,0.7864698767662048]    |
        |[0.6599600911140442,0.16109347343444824,0.6041093468666077,0.8913561105728149]    |
        |[0.5955275893211365,0.01899011991918087,0.4397728443145752,0.8911281824111938]    |
        |[0.9840458631515503,0.7599489092826843,0.9417727589607239,0.8624503016471863]     |
        +----------------------------------------------------------------------------------+

    """

    name = "WordEmbeddings"

    writeBufferSize = Param(Params._dummy(),
                            "writeBufferSize",
                            "buffer size limit before dumping to disk storage while writing",
                            typeConverter=TypeConverters.toInt)

    readCacheSize = Param(Params._dummy(),
                          "readCacheSize",
                          "cache size for items retrieved from storage. Increase for performance but higher memory consumption",
                          typeConverter=TypeConverters.toInt)

    def setWriteBufferSize(self, v):
        return self._set(writeBufferSize=v)

    def setReadCacheSize(self, v):
        return self._set(readCacheSize=v)

    @keyword_only
    def __init__(self):
        super(WordEmbeddings, self).__init__(classname="com.johnsnowlabs.nlp.embeddings.WordEmbeddings")
        self._setDefault(
            caseSensitive=False,
            writeBufferSize=10000,
            storageRef=self.uid
        )

    def _create_model(self, java_model):
        return WordEmbeddingsModel(java_model=java_model)


class WordEmbeddingsModel(AnnotatorModel, HasEmbeddingsProperties, HasStorageModel):
    """Word Embeddings lookup annotator that maps tokens to vectors

    This is the instantiated model of WordEmbeddings.

    Pretrained models can be loaded with ``pretrained`` of the companion object:

    .. code-block:: python

        embeddings = WordEmbeddingsModel.pretrained() \\
              .setInputCols(["document", "token"]) \\
              .setOutputCol("embeddings")


    The default model is ``"glove_100d"``, if no name is provided.
    For available pretrained models please see the `Models Hub <https://nlp.johnsnowlabs.com/models?task=Embeddings>`__.

    There are also two convenient functions to retrieve the embeddings coverage with respect to the transformed dataset:
      - ``withCoverageColumn(dataset, embeddingsCol, outputCol)``:
        Adds a custom column with word coverage stats for the embedded field:
        (``coveredWords``, ``totalWords``, ``coveragePercentage``). This creates a new column with statistics for each row.

    .. code-block:: python

              wordsCoverage = WordEmbeddingsModel.withCoverageColumn(resultDF, "embeddings", "cov_embeddings")
              wordsCoverage.select("text","cov_embeddings").show(truncate=False)
              +-------------------+--------------+
              |text               |cov_embeddings|
              +-------------------+--------------+
              |This is a sentence.|[5, 5, 1.0]   |
              +-------------------+--------------+


      - ``overallCoverage(dataset, embeddingsCol)``:
        Calculates overall word coverage for the whole data in the embedded field.
        This returns a single coverage object considering all rows in the field.

    .. code-block:: python

              wordsOverallCoverage = WordEmbeddingsModel.overallCoverage(wordsCoverage,"embeddings").percentage
              1.0



    For extended examples of usage, see the `Spark NLP Workshop <https://github.com/JohnSnowLabs/spark-nlp-workshop/blob/master/tutorials/Certification_Trainings/Public/3.SparkNLP_Pretrained_Models.ipynb>`__.

    ====================== ======================
    Input Annotation types Output Annotation type
    ====================== ======================
    ``DOCUMENT, TOKEN``    ``WORD_EMBEDDINGS``
    ====================== ======================

    Parameters
    ----------

    dimension
        Number of embedding dimensions
    readCacheSize
        cache size for items retrieved from storage. Increase for performance but higher memory consumption

    Examples
    --------

    .. code-block:: python

        import sparknlp
        from sparknlp.base import *
        from sparknlp.common import *
        from sparknlp.annotator import *
        from sparknlp.training import *
        from pyspark.ml import Pipeline

        documentAssembler = DocumentAssembler() \\
            .setInputCol("text") \\
            .setOutputCol("document")

        tokenizer = Tokenizer() \\
            .setInputCols(["document"]) \\
            .setOutputCol("token")

        embeddings = WordEmbeddingsModel.pretrained() \\
            .setInputCols(["document", "token"]) \\
            .setOutputCol("embeddings")

        embeddingsFinisher = EmbeddingsFinisher() \\
            .setInputCols(["embeddings"]) \\
            .setOutputCols("finished_embeddings") \\
            .setOutputAsVector(True) \\
            .setCleanAnnotations(False)

        pipeline = Pipeline() \\
            .setStages([
              documentAssembler,
              tokenizer,
              embeddings,
              embeddingsFinisher
            ])

        data = spark.createDataFrame([["This is a sentence."]]).toDF("text")
        result = pipeline.fit(data).transform(data)

        result.selectExpr("explode(finished_embeddings) as result").show(5, 80)
        +--------------------------------------------------------------------------------+
        |                                                                          result|
        +--------------------------------------------------------------------------------+
        |[-0.570580005645752,0.44183000922203064,0.7010200023651123,-0.417129993438720...|
        |[-0.542639970779419,0.4147599935531616,1.0321999788284302,-0.4024400115013122...|
        |[-0.2708599865436554,0.04400600120425224,-0.020260000601410866,-0.17395000159...|
        |[0.6191999912261963,0.14650000631809235,-0.08592499792575836,-0.2629800140857...|
        |[-0.3397899866104126,0.20940999686717987,0.46347999572753906,-0.6479200124740...|
        +--------------------------------------------------------------------------------+

    """

    name = "WordEmbeddingsModel"
    databases = ['EMBEDDINGS']

    readCacheSize = Param(Params._dummy(),
                          "readCacheSize",
                          "cache size for items retrieved from storage. Increase for performance but higher memory consumption",
                          typeConverter=TypeConverters.toInt)

    def setReadCacheSize(self, v):
        return self._set(readCacheSize=v)

    @keyword_only
    def __init__(self, classname="com.johnsnowlabs.nlp.embeddings.WordEmbeddingsModel", java_model=None):
        super(WordEmbeddingsModel, self).__init__(
            classname=classname,
            java_model=java_model
        )

    @staticmethod
    def overallCoverage(dataset, embeddings_col):
        from sparknlp.internal import _EmbeddingsOverallCoverage
        from sparknlp.common import CoverageResult
        return CoverageResult(_EmbeddingsOverallCoverage(dataset, embeddings_col).apply())

    @staticmethod
    def withCoverageColumn(dataset, embeddings_col, output_col='coverage'):
        from sparknlp.internal import _EmbeddingsCoverageColumn
        from pyspark.sql import DataFrame
        return DataFrame(_EmbeddingsCoverageColumn(dataset, embeddings_col, output_col).apply(), dataset.sql_ctx)

    @staticmethod
    def pretrained(name="glove_100d", lang="en", remote_loc=None):
        from sparknlp.pretrained import ResourceDownloader
        return ResourceDownloader.downloadModel(WordEmbeddingsModel, name, lang, remote_loc)

    @staticmethod
    def loadStorage(path, spark, storage_ref):
        HasStorageModel.loadStorages(path, spark, storage_ref, WordEmbeddingsModel.databases)


class BertEmbeddings(AnnotatorModel,
                     HasEmbeddingsProperties,
                     HasCaseSensitiveProperties,
                     HasStorageRef,
                     HasBatchedAnnotate):
    """Token-level embeddings using BERT. BERT (Bidirectional Encoder Representations from Transformers) provides dense
    vector representations for natural language by using a deep, pre-trained neural network with the Transformer architecture.

    Pretrained models can be loaded with ``pretrained`` of the companion object:

    .. code-block:: python

        embeddings = BertEmbeddings.pretrained() \\
            .setInputCols(["token", "document"]) \\
            .setOutputCol("bert_embeddings")


    The default model is ``"small_bert_L2_768"``, if no name is provided.

    For available pretrained models please see the `Models Hub <https://nlp.johnsnowlabs.com/models?task=Embeddings>`__.

    For extended examples of usage, see the `Spark NLP Workshop <https://github.com/JohnSnowLabs/spark-nlp-workshop/blob/master/tutorials/blogposts/3.NER_with_BERT.ipynb>`__.
    Models from the HuggingFace 🤗 Transformers library are also compatible with Spark NLP 🚀. The Spark NLP Workshop
    example shows how to import them https://github.com/JohnSnowLabs/spark-nlp/discussions/5669.

    **Sources** :

    `BERT: Pre-training of Deep Bidirectional Transformers for Language Understanding <https://arxiv.org/abs/1810.04805>`__

    https://github.com/google-research/bert

    **Paper abstract**

    *We introduce a new language representation model called BERT, which stands for Bidirectional Encoder Representations
    from Transformers. Unlike recent language representation models, BERT is designed to pre-train deep bidirectional
    representations from unlabeled text by jointly conditioning on both left and right context in all layers. As a
    result, the pre-trained BERT model can be fine-tuned with just one additional output layer to create
    state-of-the-art models for a wide range of tasks, such as question answering and language inference, without
    substantial task-specific architecture modifications. BERT is conceptually simple and empirically powerful. It
    obtains new state-of-the-art results on eleven natural language processing tasks, including pushing the GLUE score
    to 80.5% (7.7% point absolute improvement), MultiNLI accuracy to 86.7% (4.6% absolute improvement), SQuAD v1.1
    question answering Test F1 to 93.2 (1.5 point absolute improvement) and SQuAD v2.0 Test F1 to 83.1 (5.1 point
    absolute improvement).*

    ====================== ======================
    Input Annotation types Output Annotation type
    ====================== ======================
    ``DOCUMENT, TOKEN``    ``WORD_EMBEDDINGS``
    ====================== ======================

    Parameters
    ----------

    batchSize
        Size of every batch , by default 8
    dimension
        Number of embedding dimensions, by default 768
    caseSensitive
        Whether to ignore case in tokens for embeddings matching, by default False
    maxSentenceLength
        Max sentence length to process, by default 128
    configProtoBytes
        ConfigProto from tensorflow, serialized into byte array. Get with config_proto.SerializeToString()

    Examples
    --------

    .. code-block:: python

        import sparknlp
        from sparknlp.base import *
        from sparknlp.common import *
        from sparknlp.annotator import *
        from sparknlp.training import *
        from pyspark.ml import Pipeline

        documentAssembler = DocumentAssembler() \\
            .setInputCol("text") \\
            .setOutputCol("document")

        tokenizer = Tokenizer() \\
            .setInputCols(["document"]) \\
            .setOutputCol("token")

        embeddings = BertEmbeddings.pretrained("small_bert_L2_128", "en") \\
            .setInputCols(["token", "document"]) \\
            .setOutputCol("bert_embeddings")

        embeddingsFinisher = EmbeddingsFinisher() \\
            .setInputCols(["bert_embeddings"]) \\
            .setOutputCols("finished_embeddings") \\
            .setOutputAsVector(True)

        pipeline = Pipeline().setStages([
            documentAssembler,
            tokenizer,
            embeddings,
            embeddingsFinisher
        ])

        data = spark.createDataFrame([["This is a sentence."]]).toDF("text")
        result = pipeline.fit(data).transform(data)

        result.selectExpr("explode(finished_embeddings) as result").show(5, 80)
        +--------------------------------------------------------------------------------+
        |                                                                          result|
        +--------------------------------------------------------------------------------+
        |[-2.3497989177703857,0.480538547039032,-0.3238905668258667,-1.612930893898010...|
        |[-2.1357314586639404,0.32984697818756104,-0.6032363176345825,-1.6791689395904...|
        |[-1.8244884014129639,-0.27088963985443115,-1.059438943862915,-0.9817547798156...|
        |[-1.1648050546646118,-0.4725411534309387,-0.5938255786895752,-1.5780693292617...|
        |[-0.9125322699546814,0.4563939869403839,-0.3975459933280945,-1.81611204147338...|
        +--------------------------------------------------------------------------------+

    """

    name = "BertEmbeddings"

    maxSentenceLength = Param(Params._dummy(),
                              "maxSentenceLength",
                              "Max sentence length to process",
                              typeConverter=TypeConverters.toInt)

    configProtoBytes = Param(Params._dummy(),
                             "configProtoBytes",
                             "ConfigProto from tensorflow, serialized into byte array. Get with config_proto.SerializeToString()",
                             TypeConverters.toListString)

    def setConfigProtoBytes(self, b):
        return self._set(configProtoBytes=b)

    def setMaxSentenceLength(self, value):
        return self._set(maxSentenceLength=value)

    @keyword_only
    def __init__(self, classname="com.johnsnowlabs.nlp.embeddings.BertEmbeddings", java_model=None):
        super(BertEmbeddings, self).__init__(
            classname=classname,
            java_model=java_model
        )
        self._setDefault(
            dimension=768,
            batchSize=8,
            maxSentenceLength=128,
            caseSensitive=False
        )

    @staticmethod
    def loadSavedModel(folder, spark_session):
        from sparknlp.internal import _BertLoader
        jModel = _BertLoader(folder, spark_session._jsparkSession)._java_obj
        return BertEmbeddings(java_model=jModel)

    @staticmethod
    def pretrained(name="small_bert_L2_768", lang="en", remote_loc=None):
        from sparknlp.pretrained import ResourceDownloader
        return ResourceDownloader.downloadModel(BertEmbeddings, name, lang, remote_loc)


class BertSentenceEmbeddings(AnnotatorModel,
                             HasEmbeddingsProperties,
                             HasCaseSensitiveProperties,
                             HasStorageRef,
                             HasBatchedAnnotate):
    """Sentence-level embeddings using BERT. BERT (Bidirectional Encoder Representations from Transformers) provides dense
    vector representations for natural language by using a deep, pre-trained neural network with the Transformer architecture.

    Pretrained models can be loaded with ``pretrained`` of the companion object:

    .. code-block:: python

        embeddings = BertSentenceEmbeddings.pretrained() \\
            .setInputCols(["sentence"]) \\
            .setOutputCol("sentence_bert_embeddings")


    The default model is ``"sent_small_bert_L2_768"``, if no name is provided.

    For available pretrained models please see the `Models Hub <https://nlp.johnsnowlabs.com/models?task=Embeddings>`__.

    For extended examples of usage, see the `Spark NLP Workshop <https://github.com/JohnSnowLabs/spark-nlp-workshop/blob/master/jupyter/transformers/HuggingFace%20in%20Spark%20NLP%20-%20BERT%20Sentence.ipynb>`__.

    **Sources** :

    `BERT: Pre-training of Deep Bidirectional Transformers for Language Understanding <https://arxiv.org/abs/1810.04805>`__

    https://github.com/google-research/bert

    **Paper abstract**

    *We introduce a new language representation model called BERT, which stands for Bidirectional Encoder Representations
    from Transformers. Unlike recent language representation models, BERT is designed to pre-train deep bidirectional
    representations from unlabeled text by jointly conditioning on both left and right context in all layers. As a
    result, the pre-trained BERT model can be fine-tuned with just one additional output layer to create
    state-of-the-art models for a wide range of tasks, such as question answering and language inference, without
    substantial task-specific architecture modifications. BERT is conceptually simple and empirically powerful. It
    obtains new state-of-the-art results on eleven natural language processing tasks, including pushing the GLUE score
    to 80.5% (7.7% point absolute improvement), MultiNLI accuracy to 86.7% (4.6% absolute improvement), SQuAD v1.1
    question answering Test F1 to 93.2 (1.5 point absolute improvement) and SQuAD v2.0 Test F1 to 83.1 (5.1 point
    absolute improvement).*

    ====================== =======================
    Input Annotation types Output Annotation type
    ====================== =======================
    ``DOCUMENT``           ``SENTENCE_EMBEDDINGS``
    ====================== =======================

    Parameters
    ----------

    batchSize
        Size of every batch, by default 8
    caseSensitive
        Whether to ignore case in tokens for embeddings matching, by default False
    dimension
        Number of embedding dimensions, by default 768
    maxSentenceLength
        Max sentence length to process, by default 128
    isLong
        Use Long type instead of Int type for inputs buffer - Some Bert models require Long instead of Int.
    configProtoBytes
        ConfigProto from tensorflow, serialized into byte array. Get with config_proto.SerializeToString()

    Examples
    --------

    .. code-block:: python

        import sparknlp
        from sparknlp.base import *
        from sparknlp.common import *
        from sparknlp.annotator import *
        from sparknlp.training import *
        from pyspark.ml import Pipeline

        documentAssembler = DocumentAssembler() \\
            .setInputCol("text") \\
            .setOutputCol("document")

        sentence = SentenceDetector() \\
            .setInputCols(["document"]) \\
            .setOutputCol("sentence")

        embeddings = BertSentenceEmbeddings.pretrained("sent_small_bert_L2_128") \\
            .setInputCols(["sentence"]) \\
            .setOutputCol("sentence_bert_embeddings")

        embeddingsFinisher = EmbeddingsFinisher() \\
            .setInputCols(["sentence_bert_embeddings"]) \\
            .setOutputCols("finished_embeddings") \\
            .setOutputAsVector(True)

        pipeline = Pipeline().setStages([
            documentAssembler,
            sentence,
            embeddings,
            embeddingsFinisher
        ])

        data = spark.createDataFrame([["John loves apples. Mary loves oranges. John loves Mary."]]).toDF("text")
        result = pipeline.fit(data).transform(data)

        result.selectExpr("explode(finished_embeddings) as result").show(5, 80)
        +--------------------------------------------------------------------------------+
        |                                                                          result|
        +--------------------------------------------------------------------------------+
        |[-0.8951074481010437,0.13753940165042877,0.3108254075050354,-1.65693199634552...|
        |[-0.6180210709571838,-0.12179657071828842,-0.191165953874588,-1.4497021436691...|
        |[-0.822715163230896,0.7568016648292542,-0.1165061742067337,-1.59048593044281,...|
        +--------------------------------------------------------------------------------+

    """

    name = "BertSentenceEmbeddings"

    maxSentenceLength = Param(Params._dummy(),
                              "maxSentenceLength",
                              "Max sentence length to process",
                              typeConverter=TypeConverters.toInt)

    isLong = Param(Params._dummy(),
                   "isLong",
                   "Use Long type instead of Int type for inputs buffer - Some Bert models require Long instead of Int.",
                   typeConverter=TypeConverters.toBoolean)

    configProtoBytes = Param(Params._dummy(),
                             "configProtoBytes",
                             "ConfigProto from tensorflow, serialized into byte array. Get with config_proto.SerializeToString()",
                             TypeConverters.toListString)

    def setConfigProtoBytes(self, b):
        return self._set(configProtoBytes=b)

    def setMaxSentenceLength(self, value):
        return self._set(maxSentenceLength=value)

    def setIsLong(self, value):
        return self._set(isLong=value)

    @keyword_only
    def __init__(self, classname="com.johnsnowlabs.nlp.embeddings.BertSentenceEmbeddings", java_model=None):
        super(BertSentenceEmbeddings, self).__init__(
            classname=classname,
            java_model=java_model
        )
        self._setDefault(
            dimension=768,
            batchSize=8,
            maxSentenceLength=128,
            caseSensitive=False
        )

    @staticmethod
    def loadSavedModel(folder, spark_session):
        from sparknlp.internal import _BertSentenceLoader
        jModel = _BertSentenceLoader(folder, spark_session._jsparkSession)._java_obj
        return BertSentenceEmbeddings(java_model=jModel)

    @staticmethod
    def pretrained(name="sent_small_bert_L2_768", lang="en", remote_loc=None):
        from sparknlp.pretrained import ResourceDownloader
        return ResourceDownloader.downloadModel(BertSentenceEmbeddings, name, lang, remote_loc)


class SentenceEmbeddings(AnnotatorModel, HasEmbeddingsProperties, HasStorageRef):
    """Converts the results from WordEmbeddings, BertEmbeddings, or ElmoEmbeddings into sentence
    or document embeddings by either summing up or averaging all the word embeddings in a sentence or a document
    (depending on the inputCols).

    This can be configured with ``setPoolingStrategy``, which either be ``"AVERAGE"`` or ``"SUM"``.

    For more extended examples see the
    `Spark NLP Workshop <https://github.com/JohnSnowLabs/spark-nlp-workshop/blob/master/tutorials/Certification_Trainings/Healthcare/12.Named_Entity_Disambiguation.ipynb>`__..

    ============================= =======================
    Input Annotation types        Output Annotation type
    ============================= =======================
    ``DOCUMENT, WORD_EMBEDDINGS`` ``SENTENCE_EMBEDDINGS``
    ============================= =======================

    Parameters
    ----------

    dimension
        Number of embedding dimensions
    poolingStrategy
        Choose how you would like to aggregate Word Embeddings to Sentence Embeddings: AVERAGE or SUM, by default AVERAGE

    Examples
    --------

    .. code-block:: python

        import sparknlp
        from sparknlp.base import *
        from sparknlp.common import *
        from sparknlp.annotator import *
        from sparknlp.training import *
        from pyspark.ml import Pipeline

        documentAssembler = DocumentAssembler() \\
            .setInputCol("text") \\
            .setOutputCol("document")

        tokenizer = Tokenizer() \\
            .setInputCols(["document"]) \\
            .setOutputCol("token")

        embeddings = WordEmbeddingsModel.pretrained() \\
            .setInputCols(["document", "token"]) \\
            .setOutputCol("embeddings")

        embeddingsSentence = SentenceEmbeddings() \\
            .setInputCols(["document", "embeddings"]) \\
            .setOutputCol("sentence_embeddings") \\
            .setPoolingStrategy("AVERAGE")

        embeddingsFinisher = EmbeddingsFinisher() \\
            .setInputCols(["sentence_embeddings"]) \\
            .setOutputCols("finished_embeddings") \\
            .setOutputAsVector(True) \\
            .setCleanAnnotations(False)

        pipeline = Pipeline() \\
            .setStages([
              documentAssembler,
              tokenizer,
              embeddings,
              embeddingsSentence,
              embeddingsFinisher
            ])

        data = spark.createDataFrame([["This is a sentence."]]).toDF("text")
        result = pipeline.fit(data).transform(data)

        result.selectExpr("explode(finished_embeddings) as result").show(5, 80)
        +--------------------------------------------------------------------------------+
        |                                                                          result|
        +--------------------------------------------------------------------------------+
        |[-0.22093398869037628,0.25130119919776917,0.41810303926467896,-0.380883991718...|
        +--------------------------------------------------------------------------------+

    """

    name = "SentenceEmbeddings"

    @keyword_only
    def __init__(self):
        super(SentenceEmbeddings, self).__init__(classname="com.johnsnowlabs.nlp.embeddings.SentenceEmbeddings")
        self._setDefault(
            poolingStrategy="AVERAGE"
        )

    poolingStrategy = Param(Params._dummy(),
                            "poolingStrategy",
                            "Choose how you would like to aggregate Word Embeddings to Sentence Embeddings: AVERAGE or SUM",
                            typeConverter=TypeConverters.toString)

    def setPoolingStrategy(self, strategy):
        if strategy == "AVERAGE":
            return self._set(poolingStrategy=strategy)
        elif strategy == "SUM":
            return self._set(poolingStrategy=strategy)
        else:
            return self._set(poolingStrategy="AVERAGE")


class StopWordsCleaner(AnnotatorModel):
    """This annotator takes a sequence of strings (e.g. the output of a Tokenizer, Normalizer, Lemmatizer, and Stemmer)
    and drops all the stop words from the input sequences.

    By default, it uses stop words from MLlibs
    `StopWordsRemover <https://spark.apache.org/docs/latest/ml-features#stopwordsremover>`__.
    Stop words can also be defined by explicitly setting them with ``setStopWords(value: Array[String])`` or loaded from
    pretrained models using ``pretrained`` of its companion object.

    .. code-block:: python

        stopWords = StopWordsCleaner.pretrained() \\
            .setInputCols(["token"]) \\
            .setOutputCol("cleanTokens") \\
            .setCaseSensitive(False)
        # will load the default pretrained model ``"stopwords_en"``.


    For available pretrained models please see the `Models Hub <https://nlp.johnsnowlabs.com/models?task=Stop+Words+Removal>`__.

    For extended examples of usage, see the `Spark NLP Workshop <https://github.com/JohnSnowLabs/spark-nlp-workshop/blob/master/tutorials/Certification_Trainings/Public/2.Text_Preprocessing_with_SparkNLP_Annotators_Transformers.ipynb>`__.

    ====================== ======================
    Input Annotation types Output Annotation type
    ====================== ======================
    ``TOKEN``              ``TOKEN``
    ====================== ======================

    Parameters
    ----------

    stopWords
        The words to be filtered out, by default english stopwords from Spark ML
    caseSensitive
        whether to do a case sensitive, by default False
    locale
        locale of the input. ignored when case sensitive, by default locale of the JVM

    Examples
    --------

    .. code-block:: python

        import sparknlp
        from sparknlp.base import *
        from sparknlp.common import *
        from sparknlp.annotator import *
        from sparknlp.training import *
        from pyspark.ml import Pipeline

        documentAssembler = DocumentAssembler() \\
            .setInputCol("text") \\
            .setOutputCol("document")

        sentenceDetector = SentenceDetector() \\
            .setInputCols(["document"]) \\
            .setOutputCol("sentence")

        tokenizer = Tokenizer() \\
            .setInputCols(["sentence"]) \\
            .setOutputCol("token")

        stopWords = StopWordsCleaner() \\
            .setInputCols(["token"]) \\
            .setOutputCol("cleanTokens") \\
            .setCaseSensitive(False)

        pipeline = Pipeline().setStages([
              documentAssembler,
              sentenceDetector,
              tokenizer,
              stopWords
            ])

        data = spark.createDataFrame([[
            "This is my first sentence. This is my second.",
            "This is my third sentence. This is my forth."
        ]]).toDF("text")
        result = pipeline.fit(data).transform(data)

        result.selectExpr("cleanTokens.result").show(truncate=False)
        +-------------------------------+
        |result                         |
        +-------------------------------+
        |[first, sentence, ., second, .]|
        |[third, sentence, ., forth, .] |
        +-------------------------------+

    """

    name = "StopWordsCleaner"

    @keyword_only
    def __init__(self, classname="com.johnsnowlabs.nlp.annotators.StopWordsCleaner", java_model=None):
        super(StopWordsCleaner, self).__init__(
            classname=classname,
            java_model=java_model
        )
        self._setDefault(
            stopWords=StopWordsCleaner.loadDefaultStopWords("english"),
            caseSensitive=False,
            locale=self._java_obj.getLocale()
        )

    stopWords = Param(Params._dummy(), "stopWords", "The words to be filtered out",
                      typeConverter=TypeConverters.toListString)
    caseSensitive = Param(Params._dummy(), "caseSensitive", "whether to do a case sensitive " +
                          "comparison over the stop words", typeConverter=TypeConverters.toBoolean)
    locale = Param(Params._dummy(), "locale", "locale of the input. ignored when case sensitive " +
                   "is true", typeConverter=TypeConverters.toString)

    def setStopWords(self, value):
        return self._set(stopWords=value)

    def setCaseSensitive(self, value):
        return self._set(caseSensitive=value)

    def setLocale(self, value):
        return self._set(locale=value)

    def loadDefaultStopWords(language="english"):
        from pyspark.ml.wrapper import _jvm

        """
        Loads the default stop words for the given language.
        Supported languages: danish, dutch, english, finnish, french, german, hungarian,
        italian, norwegian, portuguese, russian, spanish, swedish, turkish
        """
        stopWordsObj = _jvm().org.apache.spark.ml.feature.StopWordsRemover
        return list(stopWordsObj.loadDefaultStopWords(language))

    @staticmethod
    def pretrained(name="stopwords_en", lang="en", remote_loc=None):
        from sparknlp.pretrained import ResourceDownloader
        return ResourceDownloader.downloadModel(StopWordsCleaner, name, lang, remote_loc)


class NGramGenerator(AnnotatorModel):
    """A feature transformer that converts the input array of strings (annotatorType TOKEN) into an
    array of n-grams (annotatorType CHUNK).
    Null values in the input array are ignored.
    It returns an array of n-grams where each n-gram is represented by a space-separated string of
    words.

    When the input is empty, an empty array is returned.
    When the input array length is less than n (number of elements per n-gram), no n-grams are
    returned.

    For more extended examples see the `Spark NLP Workshop <https://github.com/JohnSnowLabs/spark-nlp-workshop/blob/master/jupyter/annotation/english/chunking/NgramGenerator.ipynb>`__.

    ====================== ======================
    Input Annotation types Output Annotation type
    ====================== ======================
    ``TOKEN``              ``CHUNK``
    ====================== ======================

    Parameters
    ----------

    n
        number elements per n-gram (>=1), by default 2
    enableCumulative
        whether to calculate just the actual n-grams, by default False
    delimiter
        String to use to join the tokens

    Examples
    --------

    .. code-block:: python

        import sparknlp
        from sparknlp.base import *
        from sparknlp.common import *
        from sparknlp.annotator import *
        from sparknlp.training import *
        from pyspark.ml import Pipeline

        documentAssembler = DocumentAssembler() \\
            .setInputCol("text") \\
            .setOutputCol("document")

        sentence = SentenceDetector() \\
            .setInputCols(["document"]) \\
            .setOutputCol("sentence")

        tokenizer = Tokenizer() \\
            .setInputCols(["sentence"]) \\
            .setOutputCol("token")

        nGrams = NGramGenerator() \\
            .setInputCols(["token"]) \\
            .setOutputCol("ngrams") \\
            .setN(2)

        pipeline = Pipeline().setStages([
              documentAssembler,
              sentence,
              tokenizer,
              nGrams
            ])

        data = spark.createDataFrame([["This is my sentence."]]).toDF("text")
        results = pipeline.fit(data).transform(data)

        results.selectExpr("explode(ngrams) as result").show(truncate=False)
        +------------------------------------------------------------+
        |result                                                      |
        +------------------------------------------------------------+
        |[chunk, 0, 6, This is, [sentence -> 0, chunk -> 0], []]     |
        |[chunk, 5, 9, is my, [sentence -> 0, chunk -> 1], []]       |
        |[chunk, 8, 18, my sentence, [sentence -> 0, chunk -> 2], []]|
        |[chunk, 11, 19, sentence ., [sentence -> 0, chunk -> 3], []]|
        +------------------------------------------------------------+

    """

    name = "NGramGenerator"

    @keyword_only
    def __init__(self):
        super(NGramGenerator, self).__init__(classname="com.johnsnowlabs.nlp.annotators.NGramGenerator")
        self._setDefault(
            n=2,
            enableCumulative=False
        )

    n = Param(Params._dummy(), "n", "number elements per n-gram (>=1)", typeConverter=TypeConverters.toInt)
    enableCumulative = Param(Params._dummy(), "enableCumulative", "whether to calculate just the actual n-grams " +
                             "or all n-grams from 1 through n", typeConverter=TypeConverters.toBoolean)

    delimiter = Param(Params._dummy(), "delimiter", "String to use to join the tokens ",
                      typeConverter=TypeConverters.toString)

    def setN(self, value):
        """
        Sets the value of :py:attr:`n`.
        """
        return self._set(n=value)

    def setEnableCumulative(self, value):
        """
        Sets the value of :py:attr:`enableCumulative`.
        """
        return self._set(enableCumulative=value)

    def setDelimiter(self, value):
        """
        Sets the value of :py:attr:`delimiter`.
        """
        if len(value) > 1:
            raise Exception("Delimiter should have length == 1")
        return self._set(delimiter=value)


class ChunkEmbeddings(AnnotatorModel):
    """This annotator utilizes WordEmbeddings, BertEmbeddings etc. to generate chunk embeddings from either
    Chunker, NGramGenerator,
    or NerConverter outputs.

    For extended examples of usage, see the `Spark NLP Workshop <https://github.com/JohnSnowLabs/spark-nlp-workshop/blob/master/tutorials/Certification_Trainings/Public/3.SparkNLP_Pretrained_Models.ipynb>`__.

    ========================== ======================
    Input Annotation types     Output Annotation type
    ========================== ======================
    ``CHUNK, WORD_EMBEDDINGS`` ``WORD_EMBEDDINGS``
    ========================== ======================

    Parameters
    ----------

    poolingStrategy
        Choose how you would like to aggregate Word Embeddings to Chunk Embeddings, by default AVERAGE
    skipOOV
        Whether to discard default vectors for OOV words from the aggregation / pooling

    Examples
    --------

    .. code-block:: python

        import sparknlp
        from sparknlp.base import *
        from sparknlp.common import *
        from sparknlp.annotator import *
        from sparknlp.training import *
        from pyspark.ml import Pipeline

        # Extract the Embeddings from the NGrams
        documentAssembler = DocumentAssembler() \\
            .setInputCol("text") \\
            .setOutputCol("document")

        sentence = SentenceDetector() \\
            .setInputCols(["document"]) \\
            .setOutputCol("sentence")

        tokenizer = Tokenizer() \\
            .setInputCols(["sentence"]) \\
            .setOutputCol("token")

        nGrams = NGramGenerator() \\
            .setInputCols(["token"]) \\
            .setOutputCol("chunk") \\
            .setN(2)

        embeddings = WordEmbeddingsModel.pretrained() \\
            .setInputCols(["sentence", "token"]) \\
            .setOutputCol("embeddings") \\
            .setCaseSensitive(False)

        # Convert the NGram chunks into Word Embeddings
        chunkEmbeddings = ChunkEmbeddings() \\
            .setInputCols(["chunk", "embeddings"]) \\
            .setOutputCol("chunk_embeddings") \\
            .setPoolingStrategy("AVERAGE")

        pipeline = Pipeline() \\
            .setStages([
              documentAssembler,
              sentence,
              tokenizer,
              nGrams,
              embeddings,
              chunkEmbeddings
            ])

        data = spark.createDataFrame([["This is a sentence."]]).toDF("text")
        result = pipeline.fit(data).transform(data)

        result.selectExpr("explode(chunk_embeddings) as result") \\
            .select("result.annotatorType", "result.result", "result.embeddings") \\
            .show(5, 80)
        +---------------+----------+--------------------------------------------------------------------------------+
        |  annotatorType|    result|                                                                      embeddings|
        +---------------+----------+--------------------------------------------------------------------------------+
        |word_embeddings|   This is|[-0.55661, 0.42829502, 0.86661, -0.409785, 0.06316501, 0.120775, -0.0732005, ...|
        |word_embeddings|      is a|[-0.40674996, 0.22938299, 0.50597, -0.288195, 0.555655, 0.465145, 0.140118, 0...|
        |word_embeddings|a sentence|[0.17417, 0.095253006, -0.0530925, -0.218465, 0.714395, 0.79860497, 0.0129999...|
        |word_embeddings|sentence .|[0.139705, 0.177955, 0.1887775, -0.45545, 0.20030999, 0.461557, -0.07891501, ...|
        +---------------+----------+--------------------------------------------------------------------------------+

    """

    name = "ChunkEmbeddings"

    @keyword_only
    def __init__(self):
        super(ChunkEmbeddings, self).__init__(classname="com.johnsnowlabs.nlp.embeddings.ChunkEmbeddings")
        self._setDefault(
            poolingStrategy="AVERAGE"
        )

    poolingStrategy = Param(Params._dummy(),
                            "poolingStrategy",
                            "Choose how you would like to aggregate Word Embeddings to Chunk Embeddings:" +
                            "AVERAGE or SUM",
                            typeConverter=TypeConverters.toString)
    skipOOV = Param(Params._dummy(), "skipOOV",
                    "Whether to discard default vectors for OOV words from the aggregation / pooling ",
                    typeConverter=TypeConverters.toBoolean)

    def setPoolingStrategy(self, strategy):
        """
        Sets the value of :py:attr:`poolingStrategy`.
        """
        if strategy == "AVERAGE":
            return self._set(poolingStrategy=strategy)
        elif strategy == "SUM":
            return self._set(poolingStrategy=strategy)
        else:
            return self._set(poolingStrategy="AVERAGE")

    def setSkipOOV(self, value):
        """
        Sets the value of :py:attr:`skipOOV`.
        """
        return self._set(skipOOV=value)


class NerOverwriter(AnnotatorModel):
    """Overwrites entities of specified strings.

    The input for this Annotator have to be entities that are already extracted, Annotator type ``NAMED_ENTITY``.
    The strings specified with ``setStopWords`` will have new entities assigned to, specified with ``setNewResult``.

    ====================== ======================
    Input Annotation types Output Annotation type
    ====================== ======================
    ``NAMED_ENTITY``       ``NAMED_ENTITY``
    ====================== ======================

    Parameters
    ----------

    stopWords
        The words to be overwritten
    newResult
        new NER class to apply to those stopwords, by default I-OVERWRITE

    Examples
    --------

    .. code-block:: python

        import sparknlp
        from sparknlp.base import *
        from sparknlp.common import *
        from sparknlp.annotator import *
        from sparknlp.training import *
        from pyspark.ml import Pipeline

        # First extract the prerequisite Entities
        documentAssembler = DocumentAssembler() \\
            .setInputCol("text") \\
            .setOutputCol("document")

        sentence = SentenceDetector() \\
            .setInputCols(["document"]) \\
            .setOutputCol("sentence")

        tokenizer = Tokenizer() \\
            .setInputCols(["sentence"]) \\
            .setOutputCol("token")

        embeddings = WordEmbeddingsModel.pretrained() \\
            .setInputCols(["sentence", "token"]) \\
            .setOutputCol("bert")

        nerTagger = NerDLModel.pretrained() \\
            .setInputCols(["sentence", "token", "bert"]) \\
            .setOutputCol("ner")

        pipeline = Pipeline().setStages([
            documentAssembler,
            sentence,
            tokenizer,
            embeddings,
            nerTagger
        ])

        data = spark.createDataFrame([["Spark NLP Crosses Five Million Downloads, John Snow Labs Announces."]]).toDF("text")
        result = pipeline.fit(data).transform(data)

        result.selectExpr("explode(ner)").show(truncate=False)
        # +------------------------------------------------------+
        # |col                                                   |
        # +------------------------------------------------------+
        # |[named_entity, 0, 4, B-ORG, [word -> Spark], []]      |
        # |[named_entity, 6, 8, I-ORG, [word -> NLP], []]        |
        # |[named_entity, 10, 16, O, [word -> Crosses], []]      |
        # |[named_entity, 18, 21, O, [word -> Five], []]         |
        # |[named_entity, 23, 29, O, [word -> Million], []]      |
        # |[named_entity, 31, 39, O, [word -> Downloads], []]    |
        # |[named_entity, 40, 40, O, [word -> ,], []]            |
        # |[named_entity, 42, 45, B-ORG, [word -> John], []]     |
        # |[named_entity, 47, 50, I-ORG, [word -> Snow], []]     |
        # |[named_entity, 52, 55, I-ORG, [word -> Labs], []]     |
        # |[named_entity, 57, 65, I-ORG, [word -> Announces], []]|
        # |[named_entity, 66, 66, O, [word -> .], []]            |
        # +------------------------------------------------------+

        # The recognized entities can then be overwritten
        nerOverwriter = NerOverwriter() \\
            .setInputCols(["ner"]) \\
            .setOutputCol("ner_overwritten") \\
            .setStopWords(["Million"]) \\
            .setNewResult("B-CARDINAL")

        nerOverwriter.transform(result).selectExpr("explode(ner_overwritten)").show(truncate=False)
        +---------------------------------------------------------+
        |col                                                      |
        +---------------------------------------------------------+
        |[named_entity, 0, 4, B-ORG, [word -> Spark], []]         |
        |[named_entity, 6, 8, I-ORG, [word -> NLP], []]           |
        |[named_entity, 10, 16, O, [word -> Crosses], []]         |
        |[named_entity, 18, 21, O, [word -> Five], []]            |
        |[named_entity, 23, 29, B-CARDINAL, [word -> Million], []]|
        |[named_entity, 31, 39, O, [word -> Downloads], []]       |
        |[named_entity, 40, 40, O, [word -> ,], []]               |
        |[named_entity, 42, 45, B-ORG, [word -> John], []]        |
        |[named_entity, 47, 50, I-ORG, [word -> Snow], []]        |
        |[named_entity, 52, 55, I-ORG, [word -> Labs], []]        |
        |[named_entity, 57, 65, I-ORG, [word -> Announces], []]   |
        |[named_entity, 66, 66, O, [word -> .], []]               |
        +---------------------------------------------------------+

    """
    name = "NerOverwriter"

    @keyword_only
    def __init__(self):
        super(NerOverwriter, self).__init__(classname="com.johnsnowlabs.nlp.annotators.ner.NerOverwriter")
        self._setDefault(
            newResult="I-OVERWRITE"
        )

    stopWords = Param(Params._dummy(), "stopWords", "The words to be overwritten",
                      typeConverter=TypeConverters.toListString)
    newResult = Param(Params._dummy(), "newResult", "new NER class to apply to those stopwords",
                      typeConverter=TypeConverters.toString)

    def setStopWords(self, value):
        return self._set(stopWords=value)

    def setNewResult(self, value):
        return self._set(newResult=value)


class UniversalSentenceEncoder(AnnotatorModel, HasEmbeddingsProperties, HasStorageRef):
    """The Universal Sentence Encoder encodes text into high dimensional vectors that can be used for text classification, semantic similarity, clustering and other natural language tasks.

    Pretrained models can be loaded with ``pretrained`` of the companion object:

    .. code-block:: python

        useEmbeddings = UniversalSentenceEncoder.pretrained() \\
            .setInputCols(["sentence"]) \\
            .setOutputCol("sentence_embeddings")


    The default model is ``"tfhub_use"``, if no name is provided.
    For available pretrained models please see the `Models Hub <https://nlp.johnsnowlabs.com/models?task=Embeddings>`__.

    For extended examples of usage, see the `Spark NLP Workshop <https://github.com/JohnSnowLabs/spark-nlp-workshop/blob/master/tutorials/Certification_Trainings/Public/3.SparkNLP_Pretrained_Models.ipynb>`__.

    **Sources:**

    `Universal Sentence Encoder <https://arxiv.org/abs/1803.11175>`__

    https://tfhub.dev/google/universal-sentence-encoder/2

    **Paper abstract:**

    *We present models for encoding sentences into embedding vectors that specifically target transfer learning to other
    NLP tasks. The models are efficient and result in accurate performance on diverse transfer tasks. Two variants of the
    encoding models allow for trade-offs between accuracy and compute resources. For both variants, we investigate and
    report the relationship between model complexity, resource consumption, the availability of transfer task training
    data, and task performance. Comparisons are made with baselines that use word level transfer learning via pretrained
    word embeddings as well as baselines do not use any transfer learning. We find that transfer learning using sentence
    embeddings tends to outperform word level transfer. With transfer learning via sentence embeddings, we observe
    surprisingly good performance with minimal amounts of supervised training data for a transfer task. We obtain
    encouraging results on Word Embedding Association Tests (WEAT) targeted at detecting model bias. Our pre-trained
    sentence encoding models are made freely available for download and on TF Hub.*

    ====================== =======================
    Input Annotation types Output Annotation type
    ====================== =======================
    ``DOCUMENT``           ``SENTENCE_EMBEDDINGS``
    ====================== =======================

    Parameters
    ----------

    dimension
        Number of embedding dimensions
    loadSP
        Whether to load SentencePiece ops file which is required only by multi-lingual models, by default False
    configProtoBytes
        ConfigProto from tensorflow, serialized into byte array. Get with config_proto.SerializeToString()

    Examples
    --------

    .. code-block:: python

        import sparknlp
        from sparknlp.base import *
        from sparknlp.common import *
        from sparknlp.annotator import *
        from sparknlp.training import *
        from pyspark.ml import Pipeline

        documentAssembler = DocumentAssembler() \\
            .setInputCol("text") \\
            .setOutputCol("document")

        sentence = SentenceDetector() \\
            .setInputCols(["document"]) \\
            .setOutputCol("sentence")

        embeddings = UniversalSentenceEncoder.pretrained() \\
            .setInputCols(["sentence"]) \\
            .setOutputCol("sentence_embeddings")

        embeddingsFinisher = EmbeddingsFinisher() \\
            .setInputCols(["sentence_embeddings"]) \\
            .setOutputCols("finished_embeddings") \\
            .setOutputAsVector(True) \\
            .setCleanAnnotations(False)

        pipeline = Pipeline() \\
            .setStages([
              documentAssembler,
              sentence,
              embeddings,
              embeddingsFinisher
            ])

        data = spark.createDataFrame([["This is a sentence."]]).toDF("text")
        result = pipeline.fit(data).transform(data)

        result.selectExpr("explode(finished_embeddings) as result").show(5, 80)
        +--------------------------------------------------------------------------------+
        |                                                                          result|
        +--------------------------------------------------------------------------------+
        |[0.04616805538535118,0.022307956591248512,-0.044395286589860916,-0.0016493503...|
        +--------------------------------------------------------------------------------+

    """

    name = "UniversalSentenceEncoder"

    loadSP = Param(Params._dummy(), "loadSP",
                   "Whether to load SentencePiece ops file which is required only by multi-lingual models. "
                   "This is not changeable after it's set with a pretrained model nor it is compatible with Windows.",
                   typeConverter=TypeConverters.toBoolean)

    configProtoBytes = Param(Params._dummy(),
                             "configProtoBytes",
                             "ConfigProto from tensorflow, serialized into byte array. Get with config_proto.SerializeToString()",
                             TypeConverters.toListString)

    def setLoadSP(self, value):
        """
        Sets the value of :py:attr:`loadSP`.
        """
        return self._set(loadSP=value)

    def setConfigProtoBytes(self, b):
        return self._set(configProtoBytes=b)

    @keyword_only
    def __init__(self, classname="com.johnsnowlabs.nlp.embeddings.UniversalSentenceEncoder", java_model=None):
        super(UniversalSentenceEncoder, self).__init__(
            classname=classname,
            java_model=java_model
        )
        self._setDefault(
            loadSP=False
        )

    @staticmethod
    def loadSavedModel(folder, spark_session, loadsp=False):
        from sparknlp.internal import _USELoader
        jModel = _USELoader(folder, spark_session._jsparkSession, loadsp)._java_obj
        return UniversalSentenceEncoder(java_model=jModel)

    @staticmethod
    def pretrained(name="tfhub_use", lang="en", remote_loc=None):
        from sparknlp.pretrained import ResourceDownloader
        return ResourceDownloader.downloadModel(UniversalSentenceEncoder, name, lang, remote_loc)


class ElmoEmbeddings(AnnotatorModel, HasEmbeddingsProperties, HasCaseSensitiveProperties, HasStorageRef):
    """Word embeddings from ELMo (Embeddings from Language Models), a language model trained on the 1 Billion Word Benchmark.

    Note that this is a very computationally expensive module compared to word embedding modules that only perform
    embedding lookups. The use of an accelerator is recommended.

    Pretrained models can be loaded with ``pretrained`` of the companion object:

    .. code-block:: python

        embeddings = ElmoEmbeddings.pretrained() \\
            .setInputCols(["sentence", "token"]) \\
            .setOutputCol("elmo_embeddings")


    The default model is ``"elmo"``, if no name is provided.

    For available pretrained models please see the `Models Hub <https://nlp.johnsnowlabs.com/models?task=Embeddings>`__.

    The pooling layer can be set with ``setPoolingLayer`` to the following values:
      - ``"word_emb"``: the character-based word representations with shape ``[batch_size, max_length, 512]``.
      - ``"lstm_outputs1"``: the first LSTM hidden state with shape ``[batch_size, max_length, 1024]``.
      - ``"lstm_outputs2"``: the second LSTM hidden state with shape ``[batch_size, max_length, 1024]``.
      - ``"elmo"``: the weighted sum of the 3 layers, where the weights are trainable. This tensor has shape ``[batch_size, max_length, 1024]``.

    For extended examples of usage, see the
    `Spark NLP Workshop <https://github.com/JohnSnowLabs/spark-nlp-workshop/blob/master/jupyter/training/english/dl-ner/ner_elmo.ipynb>`__.

    **Sources:**

    https://tfhub.dev/google/elmo/3

    `Deep contextualized word representations <https://arxiv.org/abs/1802.05365>`__

    **Paper abstract:**

    *We introduce a new type of deep contextualized word representation that models both (1) complex characteristics of
    word use (e.g., syntax and semantics), and (2) how these uses vary across linguistic contexts (i.e., to model
    polysemy). Our word vectors are learned functions of the internal states of a deep bidirectional language model
    (biLM), which is pre-trained on a large text corpus. We show that these representations can be easily added to
    existing models and significantly improve the state of the art across six challenging NLP problems, including
    question answering, textual entailment and sentiment analysis. We also present an analysis showing that exposing the
    deep internals of the pre-trained network is crucial, allowing downstream models to mix different types of
    semi-supervision signals.*

    ====================== ======================
    Input Annotation types Output Annotation type
    ====================== ======================
    ``DOCUMENT, TOKEN``    ``WORD_EMBEDDINGS``
    ====================== ======================

    Parameters
    ----------

    batchSize
        Batch size. Large values allows faster processing but requires more memory, by default 32
    dimension
        Number of embedding dimensions
    caseSensitive
        Whether to ignore case in tokens for embeddings matching
    configProtoBytes
        ConfigProto from tensorflow, serialized into byte array. Get with config_proto.SerializeToString()
    poolingLayer
        Set ELMO pooling layer to: word_emb, lstm_outputs1, lstm_outputs2, or elmo, by default word_emb

    Examples
    --------

    .. code-block:: python

        import sparknlp
        from sparknlp.base import *
        from sparknlp.common import *
        from sparknlp.annotator import *
        from sparknlp.training import *
        from pyspark.ml import Pipeline

        documentAssembler = DocumentAssembler() \\
            .setInputCol("text") \\
            .setOutputCol("document")

        tokenizer = Tokenizer() \\
            .setInputCols(["document"]) \\
            .setOutputCol("token")

        embeddings = ElmoEmbeddings.pretrained() \\
            .setPoolingLayer("word_emb") \\
            .setInputCols(["token", "document"]) \\
            .setOutputCol("embeddings")

        embeddingsFinisher = EmbeddingsFinisher() \\
            .setInputCols(["embeddings"]) \\
            .setOutputCols("finished_embeddings") \\
            .setOutputAsVector(True) \\
            .setCleanAnnotations(False)

        pipeline = Pipeline().setStages([
            documentAssembler,
            tokenizer,
            embeddings,
            embeddingsFinisher
        ])

        data = spark.createDataFrame([["This is a sentence."]]).toDF("text")
        result = pipeline.fit(data).transform(data)

        result.selectExpr("explode(finished_embeddings) as result").show(5, 80)
        +--------------------------------------------------------------------------------+
        |                                                                          result|
        +--------------------------------------------------------------------------------+
        |[6.662458181381226E-4,-0.2541114091873169,-0.6275503039360046,0.5787073969841...|
        |[0.19154725968837738,0.22998669743537903,-0.2894386649131775,0.21524395048618...|
        |[0.10400570929050446,0.12288510054349899,-0.07056470215320587,-0.246389418840...|
        |[0.49932169914245605,-0.12706467509269714,0.30969417095184326,0.2643227577209...|
        |[-0.8871506452560425,-0.20039963722229004,-1.0601330995559692,0.0348707810044...|
        +--------------------------------------------------------------------------------+

    """

    name = "ElmoEmbeddings"

    batchSize = Param(Params._dummy(),
                      "batchSize",
                      "Batch size. Large values allows faster processing but requires more memory.",
                      typeConverter=TypeConverters.toInt)

    configProtoBytes = Param(Params._dummy(),
                             "configProtoBytes",
                             "ConfigProto from tensorflow, serialized into byte array. Get with config_proto.SerializeToString()",
                             TypeConverters.toListString)

    poolingLayer = Param(Params._dummy(),
                         "poolingLayer", "Set ELMO pooling layer to: word_emb, lstm_outputs1, lstm_outputs2, or elmo",
                         typeConverter=TypeConverters.toString)

    def setConfigProtoBytes(self, b):
        return self._set(configProtoBytes=b)

    def setBatchSize(self, value):
        return self._set(batchSize=value)

    def setPoolingLayer(self, layer):
        if layer == "word_emb":
            return self._set(poolingLayer=layer)
        elif layer == "lstm_outputs1":
            return self._set(poolingLayer=layer)
        elif layer == "lstm_outputs2":
            return self._set(poolingLayer=layer)
        elif layer == "elmo":
            return self._set(poolingLayer=layer)
        else:
            return self._set(poolingLayer="word_emb")

    @keyword_only
    def __init__(self, classname="com.johnsnowlabs.nlp.embeddings.ElmoEmbeddings", java_model=None):
        super(ElmoEmbeddings, self).__init__(
            classname=classname,
            java_model=java_model
        )
        self._setDefault(
            batchSize=32,
            poolingLayer="word_emb"
        )

    @staticmethod
    def loadSavedModel(folder, spark_session):
        from sparknlp.internal import _ElmoLoader
        jModel = _ElmoLoader(folder, spark_session._jsparkSession)._java_obj
        return ElmoEmbeddings(java_model=jModel)

    @staticmethod
    def pretrained(name="elmo", lang="en", remote_loc=None):
        from sparknlp.pretrained import ResourceDownloader
        return ResourceDownloader.downloadModel(ElmoEmbeddings, name, lang, remote_loc)


class ClassifierDLApproach(AnnotatorApproach):
    """Trains a ClassifierDL for generic Multi-class Text Classification.

    ClassifierDL uses the state-of-the-art Universal Sentence Encoder as an input for text classifications.
    The ClassifierDL annotator uses a deep learning model (DNNs) we have built inside TensorFlow and supports up to
    100 classes.

    For instantiated/pretrained models, see ClassifierDLModel.

    **Notes**:
      - This annotator accepts a label column of a single item in either type of String, Int, Float, or Double.
      - UniversalSentenceEncoder,
        BertSentenceEmbeddings, or
        SentenceEmbeddings can be used for the ``inputCol``.

    For extended examples of usage, see the Spark NLP Workshop
    `Spark NLP Workshop  <https://github.com/JohnSnowLabs/spark-nlp-workshop/blob/master/tutorials/Certification_Trainings/Public/5.Text_Classification_with_ClassifierDL.ipynb>`__.

    ======================= ======================
    Input Annotation types  Output Annotation type
    ======================= ======================
    ``SENTENCE_EMBEDDINGS`` ``CATEGORY``
    ======================= ======================

    Parameters
    ----------
    lr
        Learning Rate, by default 0.005
    batchSize
        Batch size, by default 64
    dropout
        Dropout coefficient, by default 0.5
    maxEpochs
        Maximum number of epochs to train, by default 30
    configProtoBytes
        ConfigProto from tensorflow, serialized into byte array. Get with config_proto.SerializeToString()
    validationSplit
        Choose the proportion of training dataset to be validated against the model on each Epoch. The value should be between 0.0 and 1.0 and by default it is 0.0 and off.
    enableOutputLogs
        Whether to use stdout in addition to Spark logs, by default False
    outputLogsPath
        Folder path to save training logs
    labelColumn
        Column with label per each token
    verbose
        Level of verbosity during training
    randomSeed
        Random seed

    Examples
    --------

    .. code-block:: python

        import sparknlp
        from sparknlp.base import *
        from sparknlp.common import *
        from sparknlp.annotator import *
        from sparknlp.training import *
        from pyspark.ml import Pipeline
        # In this example, the training data `"sentiment.csv"` has the form of
        #
        # text,label
        # This movie is the best movie I have wached ever! In my opinion this movie can win an award.,0
        # This was a terrible movie! The acting was bad really bad!,1
        # ...
        #
        # Then traning can be done like so:

        smallCorpus = spark.read.option("header","True").csv("src/test/resources/classifier/sentiment.csv")

        documentAssembler = DocumentAssembler() \\
            .setInputCol("text") \\
            .setOutputCol("document")

        useEmbeddings = UniversalSentenceEncoder.pretrained() \\
            .setInputCols(["document"]) \\
            .setOutputCol("sentence_embeddings")

        docClassifier = ClassifierDLApproach() \\
            .setInputCols(["sentence_embeddings"]) \\
            .setOutputCol("category") \\
            .setLabelColumn("label") \\
            .setBatchSize(64) \\
            .setMaxEpochs(20) \\
            .setLr(5e-3) \\
            .setDropout(0.5)

        pipeline = Pipeline() \\
            .setStages(
              [
                documentAssembler,
                useEmbeddings,
                docClassifier
              ]
            )

        pipelineModel = pipeline.fit(smallCorpus)

    """

    lr = Param(Params._dummy(), "lr", "Learning Rate", TypeConverters.toFloat)

    batchSize = Param(Params._dummy(), "batchSize", "Batch size", TypeConverters.toInt)

    dropout = Param(Params._dummy(), "dropout", "Dropout coefficient", TypeConverters.toFloat)

    maxEpochs = Param(Params._dummy(), "maxEpochs", "Maximum number of epochs to train", TypeConverters.toInt)

    configProtoBytes = Param(Params._dummy(), "configProtoBytes",
                             "ConfigProto from tensorflow, serialized into byte array. Get with config_proto.SerializeToString()",
                             TypeConverters.toListString)

    validationSplit = Param(Params._dummy(), "validationSplit",
                            "Choose the proportion of training dataset to be validated against the model on each Epoch. The value should be between 0.0 and 1.0 and by default it is 0.0 and off.",
                            TypeConverters.toFloat)

    enableOutputLogs = Param(Params._dummy(), "enableOutputLogs",
                             "Whether to use stdout in addition to Spark logs.",
                             TypeConverters.toBoolean)

    outputLogsPath = Param(Params._dummy(), "outputLogsPath", "Folder path to save training logs",
                           TypeConverters.toString)

    labelColumn = Param(Params._dummy(),
                        "labelColumn",
                        "Column with label per each token",
                        typeConverter=TypeConverters.toString)

    verbose = Param(Params._dummy(), "verbose", "Level of verbosity during training", TypeConverters.toInt)
    randomSeed = Param(Params._dummy(), "randomSeed", "Random seed", TypeConverters.toInt)

    def setVerbose(self, value):
        return self._set(verbose=value)

    def setRandomSeed(self, seed):
        return self._set(randomSeed=seed)

    def setLabelColumn(self, value):
        return self._set(labelColumn=value)

    def setConfigProtoBytes(self, b):
        return self._set(configProtoBytes=b)

    def setLr(self, v):
        self._set(lr=v)
        return self

    def setBatchSize(self, v):
        self._set(batchSize=v)
        return self

    def setDropout(self, v):
        self._set(dropout=v)
        return self

    def setMaxEpochs(self, epochs):
        return self._set(maxEpochs=epochs)

    def _create_model(self, java_model):
        return ClassifierDLModel(java_model=java_model)

    def setValidationSplit(self, v):
        self._set(validationSplit=v)
        return self

    def setEnableOutputLogs(self, value):
        return self._set(enableOutputLogs=value)

    def setOutputLogsPath(self, p):
        return self._set(outputLogsPath=p)

    @keyword_only
    def __init__(self):
        super(ClassifierDLApproach, self).__init__(
            classname="com.johnsnowlabs.nlp.annotators.classifier.dl.ClassifierDLApproach")
        self._setDefault(
            maxEpochs=30,
            lr=float(0.005),
            batchSize=64,
            dropout=float(0.5),
            enableOutputLogs=False
        )


class ClassifierDLModel(AnnotatorModel, HasStorageRef):
    """ClassifierDL for generic Multi-class Text Classification.

    ClassifierDL uses the state-of-the-art Universal Sentence Encoder as an input for text classifications.
    The ClassifierDL annotator uses a deep learning model (DNNs) we have built inside TensorFlow and supports up to
    100 classes.

    This is the instantiated model of the ClassifierDLApproach.
    For training your own model, please see the documentation of that class.

    Pretrained models can be loaded with ``pretrained`` of the companion object:

    .. code-block:: python

        classifierDL = ClassifierDLModel.pretrained() \\
            .setInputCols(["sentence_embeddings"]) \\
            .setOutputCol("classification")


    The default model is ``"classifierdl_use_trec6"``, if no name is provided. It uses embeddings from the
    UniversalSentenceEncoder and is trained on the
    `TREC-6 <https://deepai.org/dataset/trec-6#:~:text=The%20TREC%20dataset%20is%20dataset,50%20has%20finer%2Dgrained%20labels>`__ dataset.
    For available pretrained models please see the `Models Hub <https://nlp.johnsnowlabs.com/models?task=Text+Classification>`__.

    For extended examples of usage, see the
    `Spark NLP Workshop <https://github.com/JohnSnowLabs/spark-nlp-workshop/blob/master/tutorials/Certification_Trainings/Public/5.Text_Classification_with_ClassifierDL.ipynb>`__.

    ======================= ======================
    Input Annotation types  Output Annotation type
    ======================= ======================
    ``SENTENCE_EMBEDDINGS`` ``CATEGORY``
    ======================= ======================

    Parameters
    ----------

    configProtoBytes
        ConfigProto from tensorflow, serialized into byte array. Get with config_proto.SerializeToString()
    classes
        get the tags used to trained this ClassifierDLModel

    Examples
    --------

    .. code-block:: python

        import sparknlp
        from sparknlp.base import *
        from sparknlp.common import *
        from sparknlp.annotator import *
        from sparknlp.training import *
        from pyspark.ml import Pipeline

        documentAssembler = DocumentAssembler() \\
            .setInputCol("text") \\
            .setOutputCol("document")

        sentence = SentenceDetector() \\
            .setInputCols(["document"]) \\
            .setOutputCol("sentence")

        useEmbeddings = UniversalSentenceEncoder.pretrained() \\
            .setInputCols(["document"]) \\
            .setOutputCol("sentence_embeddings")

        sarcasmDL = ClassifierDLModel.pretrained("classifierdl_use_sarcasm") \\
            .setInputCols(["sentence_embeddings"]) \\
            .setOutputCol("sarcasm")

        pipeline = Pipeline() \\
            .setStages([
              documentAssembler,
              sentence,
              useEmbeddings,
              sarcasmDL
            ])

        data = spark.createDataFrame([[
            "I'm ready!",
            "If I could put into words how much I love waking up at 6 am on Mondays I would."
        ]]).toDF("text")
        result = pipeline.fit(data).transform(data)

        result.selectExpr("explode(arrays_zip(sentence, sarcasm)) as out") \\
            .selectExpr("out.sentence.result as sentence", "out.sarcasm.result as sarcasm") \\
            .show(truncate=False)
        +-------------------------------------------------------------------------------+-------+
        |sentence                                                                       |sarcasm|
        +-------------------------------------------------------------------------------+-------+
        |I'm ready!                                                                     |normal |
        |If I could put into words how much I love waking up at 6 am on Mondays I would.|sarcasm|
        +-------------------------------------------------------------------------------+-------+

    """
    name = "ClassifierDLModel"

    def __init__(self, classname="com.johnsnowlabs.nlp.annotators.classifier.dl.ClassifierDLModel", java_model=None):
        super(ClassifierDLModel, self).__init__(
            classname=classname,
            java_model=java_model
        )

    configProtoBytes = Param(Params._dummy(), "configProtoBytes",
                             "ConfigProto from tensorflow, serialized into byte array. Get with config_proto.SerializeToString()",
                             TypeConverters.toListString)

    classes = Param(Params._dummy(), "classes",
                    "get the tags used to trained this ClassifierDLModel",
                    TypeConverters.toListString)

    def setConfigProtoBytes(self, b):
        return self._set(configProtoBytes=b)

    @staticmethod
    def pretrained(name="classifierdl_use_trec6", lang="en", remote_loc=None):
        from sparknlp.pretrained import ResourceDownloader
        return ResourceDownloader.downloadModel(ClassifierDLModel, name, lang, remote_loc)


class AlbertEmbeddings(AnnotatorModel,
                       HasEmbeddingsProperties,
                       HasCaseSensitiveProperties,
                       HasStorageRef,
                       HasBatchedAnnotate):
    """ALBERT: A LITE BERT FOR SELF-SUPERVISED LEARNING OF LANGUAGE REPRESENTATIONS - Google Research, Toyota Technological Institute at Chicago

    These word embeddings represent the outputs generated by the Albert model.
    All official Albert releases by google in TF-HUB are supported with this Albert Wrapper:

    **Ported TF-Hub Models:**

    ``"albert_base_uncased"``    | `albert_base <https://tfhub.dev/google/albert_base/3>`__       |  768-embed-dim,   12-layer,  12-heads, 12M parameters

    ``"albert_large_uncased"``   | `albert_large <https://tfhub.dev/google/albert_large/3>`__     |  1024-embed-dim,  24-layer,  16-heads, 18M parameters

    ``"albert_xlarge_uncased"``  | `albert_xlarge <https://tfhub.dev/google/albert_xlarge/3>`__   |  2048-embed-dim,  24-layer,  32-heads, 60M parameters

    ``"albert_xxlarge_uncased"`` | `albert_xxlarge <https://tfhub.dev/google/albert_xxlarge/3>`__ |  4096-embed-dim,  12-layer,  64-heads, 235M parameters

    This model requires input tokenization with SentencePiece model, which is provided by Spark-NLP (See tokenizers package).

    Pretrained models can be loaded with ``pretrained`` of the companion object:

    .. code-block:: python

        embeddings = AlbertEmbeddings.pretrained() \\
         .setInputCols(["sentence", "token"]) \\
         .setOutputCol("embeddings")


    The default model is ``"albert_base_uncased"``, if no name is provided.

    For extended examples of usage, see the `Spark NLP Workshop <https://github.com/JohnSnowLabs/spark-nlp-workshop/blob/master/jupyter/training/english/dl-ner/ner_albert.ipynb>`__.
    Models from the HuggingFace 🤗 Transformers library are also compatible with Spark NLP 🚀. The Spark NLP Workshop
    example shows how to import them https://github.com/JohnSnowLabs/spark-nlp/discussions/5669.

    **Sources:**

    `ALBERT: A LITE BERT FOR SELF-SUPERVISED LEARNING OF LANGUAGE REPRESENTATIONS <https://arxiv.org/pdf/1909.11942.pdf>`__

    https://github.com/google-research/ALBERT

    https://tfhub.dev/s?q=albert

    **Paper abstract:**

    *Increasing model size when pretraining natural language representations often results in improved performance on
    downstream tasks. However, at some point further model increases become harder due to GPU/TPU memory limitations and
    longer training times. To address these problems, we present two parameter reduction techniques to lower memory
    consumption and increase the training speed of BERT (Devlin et al., 2019). Comprehensive empirical evidence shows
    that our proposed methods lead to models that scale much better compared to
    the original BERT. We also use a self-supervised loss that focuses on modeling
    inter-sentence coherence, and show it consistently helps downstream tasks with
    multi-sentence inputs. As a result, our best model establishes new state-of-the-art
    results on the GLUE, RACE, and SQuAD benchmarks while having fewer parameters compared to BERT-large.*

    **Tips:**
    ALBERT uses repeating layers which results in a small memory footprint,
    however the computational cost remains similar to a BERT-like architecture with
    the same number of hidden layers as it has to iterate through the same number of (repeating) layers.

    ====================== ======================
    Input Annotation types Output Annotation type
    ====================== ======================
    ``DOCUMENT, TOKEN``    ``WORD_EMBEDDINGS``
    ====================== ======================

    Parameters
    ----------

    batchSize
        Size of every batch, by default 8
    dimension
        Number of embedding dimensions, by default 768
    caseSensitive
        Whether to ignore case in tokens for embeddings matching, by default False
    configProtoBytes
        ConfigProto from tensorflow, serialized into byte array. Get with config_proto.SerializeToString()
    maxSentenceLength
        Max sentence length to process, by default 128

    Examples
    --------

    .. code-block:: python

        import sparknlp
        from sparknlp.base import *
        from sparknlp.common import *
        from sparknlp.annotator import *
        from sparknlp.training import *
        from pyspark.ml import Pipeline

        documentAssembler = DocumentAssembler() \\
            .setInputCol("text") \\
            .setOutputCol("document")

        tokenizer = Tokenizer() \\
            .setInputCols(["document"]) \\
            .setOutputCol("token")

        embeddings = AlbertEmbeddings.pretrained() \\
            .setInputCols(["token", "document"]) \\
            .setOutputCol("embeddings")

        embeddingsFinisher = EmbeddingsFinisher() \\
            .setInputCols(["embeddings"]) \\
            .setOutputCols("finished_embeddings") \\
            .setOutputAsVector(True) \\
            .setCleanAnnotations(False)

        pipeline = Pipeline().setStages([
            documentAssembler,
            tokenizer,
            embeddings,
            embeddingsFinisher
        ])

        data = spark.createDataFrame([["This is a sentence."]]).toDF("text")
        result = pipeline.fit(data).transform(data)

        result.selectExpr("explode(finished_embeddings) as result").show(5, 80)
        +--------------------------------------------------------------------------------+
        |                                                                          result|
        +--------------------------------------------------------------------------------+
        |[1.1342473030090332,-1.3855540752410889,0.9818322062492371,-0.784737348556518...|
        |[0.847029983997345,-1.047153353691101,-0.1520637571811676,-0.6245765686035156...|
        |[-0.009860038757324219,-0.13450059294700623,2.707749128341675,1.2916892766952...|
        |[-0.04192575812339783,-0.5764210224151611,-0.3196685314178467,-0.527840495109...|
        |[0.15583214163780212,-0.1614152491092682,-0.28423872590065,-0.135491415858268...|
        +--------------------------------------------------------------------------------+

    """

    name = "AlbertEmbeddings"

    configProtoBytes = Param(Params._dummy(),
                             "configProtoBytes",
                             "ConfigProto from tensorflow, serialized into byte array. Get with config_proto.SerializeToString()",
                             TypeConverters.toListString)

    maxSentenceLength = Param(Params._dummy(),
                              "maxSentenceLength",
                              "Max sentence length to process",
                              typeConverter=TypeConverters.toInt)

    def setConfigProtoBytes(self, b):
        return self._set(configProtoBytes=b)

    def setMaxSentenceLength(self, value):
        return self._set(maxSentenceLength=value)

    @keyword_only
    def __init__(self, classname="com.johnsnowlabs.nlp.embeddings.AlbertEmbeddings", java_model=None):
        super(AlbertEmbeddings, self).__init__(
            classname=classname,
            java_model=java_model
        )
        self._setDefault(
            batchSize=8,
            dimension=768,
            maxSentenceLength=128,
            caseSensitive=False
        )

    @staticmethod
    def loadSavedModel(folder, spark_session):
        from sparknlp.internal import _AlbertLoader
        jModel = _AlbertLoader(folder, spark_session._jsparkSession)._java_obj
        return AlbertEmbeddings(java_model=jModel)

    @staticmethod
    def pretrained(name="albert_base_uncased", lang="en", remote_loc=None):
        from sparknlp.pretrained import ResourceDownloader
        return ResourceDownloader.downloadModel(AlbertEmbeddings, name, lang, remote_loc)


class XlnetEmbeddings(AnnotatorModel,
                      HasEmbeddingsProperties,
                      HasCaseSensitiveProperties,
                      HasStorageRef,
                      HasBatchedAnnotate):
    """XlnetEmbeddings (XLNet): Generalized Autoregressive Pretraining for Language Understanding

    XLNet is a new unsupervised language representation learning method based on a novel generalized permutation language
    modeling objective. Additionally, XLNet employs Transformer-XL as the backbone model, exhibiting excellent performance
    for language tasks involving long context. Overall, XLNet achieves state-of-the-art (SOTA) results on various
    downstream language tasks including question answering, natural language inference, sentiment analysis, and document
    ranking.

    These word embeddings represent the outputs generated by the XLNet models.

    Note that this is a very computationally expensive module compared to word embedding modules that only perform embedding lookups.
    The use of an accelerator is recommended.

    ``"xlnet_large_cased"`` = `XLNet-Large <https://storage.googleapis.com/xlnet/released_models/cased_L-24_H-1024_A-16.zip>`__ | 24-layer, 1024-hidden, 16-heads

    ``"xlnet_base_cased"`` = `XLNet-Base <https://storage.googleapis.com/xlnet/released_models/cased_L-12_H-768_A-12.zip>`__    |  12-layer, 768-hidden, 12-heads. This model is trained on full data (different from the one in the paper).

    Pretrained models can be loaded with ``pretrained`` of the companion object:

    .. code-block:: python

        embeddings = XlnetEmbeddings.pretrained() \\
            .setInputCols(["sentence", "token"]) \\
            .setOutputCol("embeddings")


    The default model is ``"xlnet_base_cased"``, if no name is provided.

    For extended examples of usage, see the `Spark NLP Workshop <https://github.com/JohnSnowLabs/spark-nlp-workshop/blob/master/jupyter/training/english/dl-ner/ner_xlnet.ipynb>`__.
    Models from the HuggingFace 🤗 Transformers library are also compatible with Spark NLP 🚀. The Spark NLP Workshop
    example shows how to import them https://github.com/JohnSnowLabs/spark-nlp/discussions/5669.

    **Sources :**

    `XLNet: Generalized Autoregressive Pretraining for Language Understanding <https://arxiv.org/abs/1906.08237>`__

    https://github.com/zihangdai/xlnet

    **Paper abstract:**

    *With the capability of modeling bidirectional contexts, denoising autoencoding based pretraining like BERT achieves
    better performance than pretraining approaches based on autoregressive language modeling. However, relying on
    corrupting the input with masks, BERT neglects dependency between the masked positions and suffers from a pretrain-finetune
    discrepancy. In light of these pros and cons, we propose XLNet, a generalized autoregressive pretraining method that
    (1) enables learning bidirectional contexts by maximizing the expected likelihood over all permutations of the
    factorization order and (2) overcomes the limitations of BERT thanks to its autoregressive formulation. Furthermore,
    XLNet integrates ideas from Transformer-XL, the state-of-the-art autoregressive model, into pretraining. Empirically,
    under comparable experiment settings, XLNet outperforms BERT on 20 tasks, often by a large margin, including question
    answering, natural language inference, sentiment analysis, and document ranking.*

    ====================== ======================
    Input Annotation types Output Annotation type
    ====================== ======================
    ``DOCUMENT, TOKEN``    ``WORD_EMBEDDINGS``
    ====================== ======================

    Parameters
    ----------

    batchSize
        Size of every batch, by default 8
    dimension
        Number of embedding dimensions, by default 768
    caseSensitive
        Whether to ignore case in tokens for embeddings matching, by default True
    configProtoBytes
        ConfigProto from tensorflow, serialized into byte array. Get with config_proto.SerializeToString()
    maxSentenceLength
        Max sentence length to process, by default 128

    Examples
    --------

    .. code-block:: python

        import sparknlp
        from sparknlp.base import *
        from sparknlp.common import *
        from sparknlp.annotator import *
        from sparknlp.training import *
        from pyspark.ml import Pipeline

        documentAssembler = DocumentAssembler() \\
            .setInputCol("text") \\
            .setOutputCol("document")

        tokenizer = Tokenizer() \\
            .setInputCols(["document"]) \\
            .setOutputCol("token")

        embeddings = XlnetEmbeddings.pretrained() \\
            .setInputCols(["token", "document"]) \\
            .setOutputCol("embeddings")

        embeddingsFinisher = EmbeddingsFinisher() \\
            .setInputCols(["embeddings"]) \\
            .setOutputCols("finished_embeddings") \\
            .setOutputAsVector(True) \\
            .setCleanAnnotations(False)

        pipeline = Pipeline().setStages([
            documentAssembler,
            tokenizer,
            embeddings,
            embeddingsFinisher
        ])

        data = spark.createDataFrame([["This is a sentence."]]).toDF("text")
        result = pipeline.fit(data).transform(data)

        result.selectExpr("explode(finished_embeddings) as result").show(5, 80)
        +--------------------------------------------------------------------------------+
        |                                                                          result|
        +--------------------------------------------------------------------------------+
        |[-0.6287205219268799,-0.4865287244319916,-0.186111718416214,0.234187275171279...|
        |[-1.1967450380325317,0.2746637463569641,0.9481253027915955,0.3431355059146881...|
        |[-1.0777631998062134,-2.092679977416992,-1.5331977605819702,-1.11190271377563...|
        |[-0.8349916934967041,-0.45627787709236145,-0.7890847325325012,-1.028069257736...|
        |[-0.134845569729805,-0.11672890186309814,0.4945235550403595,-0.66587203741073...|
        +--------------------------------------------------------------------------------+

    """

    name = "XlnetEmbeddings"

    configProtoBytes = Param(Params._dummy(),
                             "configProtoBytes",
                             "ConfigProto from tensorflow, serialized into byte array. Get with config_proto.SerializeToString()",
                             TypeConverters.toListString)

    maxSentenceLength = Param(Params._dummy(),
                              "maxSentenceLength",
                              "Max sentence length to process",
                              typeConverter=TypeConverters.toInt)

    def setConfigProtoBytes(self, b):
        return self._set(configProtoBytes=b)

    def setMaxSentenceLength(self, value):
        return self._set(maxSentenceLength=value)

    @keyword_only
    def __init__(self, classname="com.johnsnowlabs.nlp.embeddings.XlnetEmbeddings", java_model=None):
        super(XlnetEmbeddings, self).__init__(
            classname=classname,
            java_model=java_model
        )
        self._setDefault(
            batchSize=8,
            dimension=768,
            maxSentenceLength=128,
            caseSensitive=True
        )

    @staticmethod
    def loadSavedModel(folder, spark_session):
        from sparknlp.internal import _XlnetLoader
        jModel = _XlnetLoader(folder, spark_session._jsparkSession)._java_obj
        return XlnetEmbeddings(java_model=jModel)

    @staticmethod
    def pretrained(name="xlnet_base_cased", lang="en", remote_loc=None):
        from sparknlp.pretrained import ResourceDownloader
        return ResourceDownloader.downloadModel(XlnetEmbeddings, name, lang, remote_loc)


class ContextSpellCheckerApproach(AnnotatorApproach):
    """Trains a deep-learning based Noisy Channel Model Spell Algorithm.
    Correction candidates are extracted combining context information and word information.

    For instantiated/pretrained models, see ContextSpellCheckerModel.

    Spell Checking is a sequence to sequence mapping problem. Given an input sequence, potentially containing a
    certain number of errors, ``ContextSpellChecker`` will rank correction sequences according to three things:

    #. Different correction candidates for each word — **word level**.
    #. The surrounding text of each word, i.e. it’s context — **sentence level**.
    #. The relative cost of different correction candidates according to the edit operations at the character level it requires — **subword level**.

    For an in-depth explanation of the module see the article `Applying Context Aware Spell Checking in Spark NLP <https://medium.com/spark-nlp/applying-context-aware-spell-checking-in-spark-nlp-3c29c46963bc>`__.

    For extended examples of usage, see the article `Training a Contextual Spell Checker for Italian Language <https://towardsdatascience.com/training-a-contextual-spell-checker-for-italian-language-66dda528e4bf>`__,
    the `Spark NLP Workshop <https://github.com/JohnSnowLabs/spark-nlp-workshop/blob/master/tutorials/blogposts/5.TrainingContextSpellChecker.ipynb>`__.

    ====================== ======================
    Input Annotation types Output Annotation type
    ====================== ======================
    ``TOKEN``              ``TOKEN``
    ====================== ======================

    Parameters
    ----------

    languageModelClasses
        Number of classes to use during factorization of the softmax output in the LM.
    wordMaxDistance
        Maximum distance for the generated candidates for every word.
    maxCandidates
        Maximum number of candidates for every word.
    caseStrategy
        What case combinations to try when generating candidates.
    errorThreshold
        Threshold perplexity for a word to be considered as an error.
    epochs
        Number of epochs to train the language model.
    batchSize
        Batch size for the training in NLM.
    initialRate
        Initial learning rate for the LM.
    finalRate
        Final learning rate for the LM.
    validationFraction
        Percentage of datapoints to use for validation.
    minCount
        Min number of times a token should appear to be included in vocab.
    compoundCount
        Min number of times a compound word should appear to be included in vocab.
    classCount
        Min number of times the word need to appear in corpus to not be considered of a special class.
    tradeoff
        Tradeoff between the cost of a word error and a transition in the language model.
    weightedDistPath
        The path to the file containing the weights for the levenshtein distance.
    maxWindowLen
        Maximum size for the window used to remember history prior to every correction.
    configProtoBytes
        ConfigProto from tensorflow, serialized into byte array. Get with config_proto.SerializeToString()

    Examples
    --------

    .. code-block:: python

        import sparknlp
        from sparknlp.base import *
        from sparknlp.common import *
        from sparknlp.annotator import *
        from sparknlp.training import *
        from pyspark.ml import Pipeline
        # For this example, we use the first Sherlock Holmes book as the training dataset.


        documentAssembler = DocumentAssembler() \\
            .setInputCol("text") \\
            .setOutputCol("document")


        tokenizer = Tokenizer() \\
            .setInputCols(["document"]) \\
            .setOutputCol("token")

        spellChecker = ContextSpellCheckerApproach() \\
            .setInputCols(["token"]) \\
            .setOutputCol("corrected") \\
            .setWordMaxDistance(3) \\
            .setBatchSize(24) \\
            .setEpochs(8) \\
            .setLanguageModelClasses(1650)  # dependant on vocabulary size
            # .addVocabClass("_NAME_", names) # Extra classes for correction could be added like this

        pipeline = Pipeline().setStages([
            documentAssembler,
            tokenizer,
            spellChecker
        ])

        path = "src/test/resources/spell/sherlockholmes.txt"
        dataset = spark.sparkContext.textFile(path) \\
            .toDF("text")
        pipelineModel = pipeline.fit(dataset)

    """

    name = "ContextSpellCheckerApproach"

    languageModelClasses = Param(Params._dummy(),
                                 "languageModelClasses",
                                 "Number of classes to use during factorization of the softmax output in the LM.",
                                 typeConverter=TypeConverters.toInt)

    wordMaxDistance = Param(Params._dummy(),
                            "wordMaxDistance",
                            "Maximum distance for the generated candidates for every word.",
                            typeConverter=TypeConverters.toInt)

    maxCandidates = Param(Params._dummy(),
                          "maxCandidates",
                          "Maximum number of candidates for every word.",
                          typeConverter=TypeConverters.toInt)

    caseStrategy = Param(Params._dummy(),
                         "caseStrategy",
                         "What case combinations to try when generating candidates.",
                         typeConverter=TypeConverters.toInt)

    errorThreshold = Param(Params._dummy(),
                           "errorThreshold",
                           "Threshold perplexity for a word to be considered as an error.",
                           typeConverter=TypeConverters.toFloat)

    epochs = Param(Params._dummy(),
                   "epochs",
                   "Number of epochs to train the language model.",
                   typeConverter=TypeConverters.toInt)

    batchSize = Param(Params._dummy(),
                      "batchSize",
                      "Batch size for the training in NLM.",
                      typeConverter=TypeConverters.toInt)

    initialRate = Param(Params._dummy(),
                        "initialRate",
                        "Initial learning rate for the LM.",
                        typeConverter=TypeConverters.toFloat)

    finalRate = Param(Params._dummy(),
                      "finalRate",
                      "Final learning rate for the LM.",
                      typeConverter=TypeConverters.toFloat)

    validationFraction = Param(Params._dummy(),
                               "validationFraction",
                               "Percentage of datapoints to use for validation.",
                               typeConverter=TypeConverters.toFloat)

    minCount = Param(Params._dummy(),
                     "minCount",
                     "Min number of times a token should appear to be included in vocab.",
                     typeConverter=TypeConverters.toInt)

    compoundCount = Param(Params._dummy(),
                          "compoundCount",
                          "Min number of times a compound word should appear to be included in vocab.",
                          typeConverter=TypeConverters.toInt)

    classCount = Param(Params._dummy(),
                       "classCount",
                       "Min number of times the word need to appear in corpus to not be considered of a special class.",
                       typeConverter=TypeConverters.toInt)

    tradeoff = Param(Params._dummy(),
                     "tradeoff",
                     "Tradeoff between the cost of a word error and a transition in the language model.",
                     typeConverter=TypeConverters.toFloat)

    weightedDistPath = Param(Params._dummy(),
                             "weightedDistPath",
                             "The path to the file containing the weights for the levenshtein distance.",
                             typeConverter=TypeConverters.toString)

    maxWindowLen = Param(Params._dummy(),
                         "maxWindowLen",
                         "Maximum size for the window used to remember history prior to every correction.",
                         typeConverter=TypeConverters.toInt)

    configProtoBytes = Param(Params._dummy(), "configProtoBytes",
                             "ConfigProto from tensorflow, serialized into byte array. Get with config_proto.SerializeToString()",
                             TypeConverters.toListString)

    def setLanguageModelClasses(self, count):
        return self._set(languageModelClasses=count)

    def setWordMaxDistance(self, dist):
        return self._set(wordMaxDistance=dist)

    def setMaxCandidates(self, candidates):
        return self._set(maxCandidates=candidates)

    def setCaseStrategy(self, strategy):
        return self._set(caseStrategy=strategy)

    def setErrorThreshold(self, threshold):
        return self._set(errorThreshold=threshold)

    def setEpochs(self, count):
        return self._set(epochs=count)

    def setBatchSize(self, size):
        return self._set(batchSize=size)

    def setInitialRate(self, rate):
        return self._set(initialRate=rate)

    def setFinalRate(self, rate):
        return self._set(finalRate=rate)

    def setValidationFraction(self, fraction):
        return self._set(validationFraction=fraction)

    def setMinCount(self, count):
        return self._set(minCount=count)

    def setCompoundCount(self, count):
        return self._set(compoundCount=count)

    def setClassCount(self, count):
        return self._set(classCount=count)

    def setTradeoff(self, alpha):
        return self._set(tradeoff=alpha)

    def setWeightedDistPath(self, path):
        return self._set(weightedDistPath=path)

    def setWeightedDistPath(self, path):
        return self._set(weightedDistPath=path)

    def setMaxWindowLen(self, length):
        return self._set(maxWindowLen=length)

    def setConfigProtoBytes(self, b):
        return self._set(configProtoBytes=b)

    def addVocabClass(self, label, vocab, userdist=3):
        self._call_java('addVocabClass', label, vocab, userdist)
        return self

    def addRegexClass(self, label, regex, userdist=3):
        self._call_java('addRegexClass', label, regex, userdist)
        return self

    @keyword_only
    def __init__(self):
        super(ContextSpellCheckerApproach, self). \
            __init__(classname="com.johnsnowlabs.nlp.annotators.spell.context.ContextSpellCheckerApproach")

    def _create_model(self, java_model):
        return ContextSpellCheckerModel(java_model=java_model)


class ContextSpellCheckerModel(AnnotatorModel):
    """Implements a deep-learning based Noisy Channel Model Spell Algorithm.
    Correction candidates are extracted combining context information and word information.

    Spell Checking is a sequence to sequence mapping problem. Given an input sequence, potentially containing a
    certain number of errors, ``ContextSpellChecker`` will rank correction sequences according to three things:

    #. Different correction candidates for each word — **word level**.
    #. The surrounding text of each word, i.e. it’s context — **sentence level**.
    #. The relative cost of different correction candidates according to the edit operations at the character level it requires — **subword level**.

    For an in-depth explanation of the module see the article `Applying Context Aware Spell Checking in Spark NLP <https://medium.com/spark-nlp/applying-context-aware-spell-checking-in-spark-nlp-3c29c46963bc>`__.

    This is the instantiated model of the ContextSpellCheckerApproach.
    For training your own model, please see the documentation of that class.

    Pretrained models can be loaded with ``pretrained`` of the companion object:

    .. code-block:: python

        spellChecker = ContextSpellCheckerModel.pretrained() \\
            .setInputCols(["token"]) \\
            .setOutputCol("checked")


    The default model is ``"spellcheck_dl"``, if no name is provided.
    For available pretrained models please see the `Models Hub <https://nlp.johnsnowlabs.com/models?task=Spell+Check>`__.

    For extended examples of usage, see the `Spark NLP Workshop <https://github.com/JohnSnowLabs/spark-nlp-workshop/blob/master/tutorials/streamlit_notebooks/SPELL_CHECKER_EN.ipynb>`__.

    ====================== ======================
    Input Annotation types Output Annotation type
    ====================== ======================
    ``TOKEN``              ``TOKEN``
    ====================== ======================

    Parameters
    ----------

    wordMaxDistance
        Maximum distance for the generated candidates for every word.
    maxCandidates
        Maximum number of candidates for every word.
    caseStrategy
        What case combinations to try when generating candidates.
    errorThreshold
        Threshold perplexity for a word to be considered as an error.
    tradeoff
        Tradeoff between the cost of a word error and a transition in the language model.
    weightedDistPath
        The path to the file containing the weights for the levenshtein distance.
    maxWindowLen
        Maximum size for the window used to remember history prior to every correction.
    gamma
        Controls the influence of individual word frequency in the decision.
    correctSymbols
        Whether to correct special symbols or skip spell checking for them
    compareLowcase
        If true will compare tokens in low case with vocabulary
    configProtoBytes
        ConfigProto from tensorflow, serialized into byte array. Get with config_proto.SerializeToString()

    Examples
    --------

    .. code-block:: python

        import sparknlp
        from sparknlp.base import *
        from sparknlp.common import *
        from sparknlp.annotator import *
        from sparknlp.training import *
        from pyspark.ml import Pipeline

        documentAssembler = DocumentAssembler() \\
            .setInputCol("text") \\
            .setOutputCol("doc")

        tokenizer = Tokenizer() \\
            .setInputCols(["doc"]) \\
            .setOutputCol("token")

        spellChecker = ContextSpellCheckerModel \\
            .pretrained() \\
            .setTradeOff(12.0) \\
            .setInputCols(["token"]) \\
            .setOutputCol("checked")

        pipeline = Pipeline().setStages([
            documentAssembler,
            tokenizer,
            spellChecker
        ])

        data = spark.createDataFrame([["It was a cold , dreary day and the country was white with smow ."]]).toDF("text")
        result = pipeline.fit(data).transform(data)

        result.select("checked.result").show(truncate=False)
        +--------------------------------------------------------------------------------+
        |result                                                                          |
        +--------------------------------------------------------------------------------+
        |[It, was, a, cold, ,, dreary, day, and, the, country, was, white, with, snow, .]|
        +--------------------------------------------------------------------------------+

    """
    name = "ContextSpellCheckerModel"

    wordMaxDistance = Param(Params._dummy(),
                            "wordMaxDistance",
                            "Maximum distance for the generated candidates for every word.",
                            typeConverter=TypeConverters.toInt)

    maxCandidates = Param(Params._dummy(),
                          "maxCandidates",
                          "Maximum number of candidates for every word.",
                          typeConverter=TypeConverters.toInt)

    caseStrategy = Param(Params._dummy(),
                         "caseStrategy",
                         "What case combinations to try when generating candidates.",
                         typeConverter=TypeConverters.toInt)

    errorThreshold = Param(Params._dummy(),
                           "errorThreshold",
                           "Threshold perplexity for a word to be considered as an error.",
                           typeConverter=TypeConverters.toFloat)

    tradeoff = Param(Params._dummy(),
                     "tradeoff",
                     "Tradeoff between the cost of a word error and a transition in the language model.",
                     typeConverter=TypeConverters.toFloat)

    weightedDistPath = Param(Params._dummy(),
                             "weightedDistPath",
                             "The path to the file containing the weights for the levenshtein distance.",
                             typeConverter=TypeConverters.toString)

    maxWindowLen = Param(Params._dummy(),
                         "maxWindowLen",
                         "Maximum size for the window used to remember history prior to every correction.",
                         typeConverter=TypeConverters.toInt)

    gamma = Param(Params._dummy(),
                  "gamma",
                  "Controls the influence of individual word frequency in the decision.",
                  typeConverter=TypeConverters.toFloat)

    correctSymbols = Param(Params._dummy(), "correctSymbols",
                           "Whether to correct special symbols or skip spell checking for them",
                           typeConverter=TypeConverters.toBoolean)

    compareLowcase = Param(Params._dummy(), "compareLowcase", "If true will compare tokens in low case with vocabulary",
                           typeConverter=TypeConverters.toBoolean)

    configProtoBytes = Param(Params._dummy(), "configProtoBytes",
                             "ConfigProto from tensorflow, serialized into byte array. Get with config_proto.SerializeToString()",
                             TypeConverters.toListString)

    def setWordMaxDistance(self, dist):
        return self._set(wordMaxDistance=dist)

    def setMaxCandidates(self, candidates):
        return self._set(maxCandidates=candidates)

    def setCaseStrategy(self, strategy):
        return self._set(caseStrategy=strategy)

    def setErrorThreshold(self, threshold):
        return self._set(errorThreshold=threshold)

    def setTradeoff(self, alpha):
        return self._set(tradeoff=alpha)

    def setWeights(self, weights):
        self._call_java('setWeights', weights)

    def setMaxWindowLen(self, length):
        return self._set(maxWindowLen=length)

    def setGamma(self, g):
        return self._set(gamma=g)

    def setConfigProtoBytes(self, b):
        return self._set(configProtoBytes=b)

    def getWordClasses(self):
        it = self._call_java('getWordClasses').toIterator()
        result = []
        while (it.hasNext()):
            result.append(it.next().toString())
        return result

    def updateRegexClass(self, label, regex):
        self._call_java('updateRegexClass', label, regex)
        return self

    def updateVocabClass(self, label, vocab, append=True):
        self._call_java('updateVocabClass', label, vocab, append)
        return self

    def setCorrectSymbols(self, value):
        return self._set(correctSymbols=value)

    def setCompareLowcase(self, value):
        return self._set(compareLowcase=value)

    def __init__(self, classname="com.johnsnowlabs.nlp.annotators.spell.context.ContextSpellCheckerModel",
                 java_model=None):
        super(ContextSpellCheckerModel, self).__init__(
            classname=classname,
            java_model=java_model
        )

    @staticmethod
    def pretrained(name="spellcheck_dl", lang="en", remote_loc=None):
        from sparknlp.pretrained import ResourceDownloader
        return ResourceDownloader.downloadModel(ContextSpellCheckerModel, name, lang, remote_loc)


class SentimentDLApproach(AnnotatorApproach):
    """Trains a SentimentDL, an annotator for multi-class sentiment analysis.

    In natural language processing, sentiment analysis is the task of classifying the affective state or subjective view
    of a text. A common example is if either a product review or tweet can be interpreted positively or negatively.

    For the instantiated/pretrained models, see SentimentDLModel.

    **Notes**:

    * This annotator accepts a label column of a single item in either type of String, Int, Float, or Double.
      So positive sentiment can be expressed as either ``"positive"`` or ``0``, negative sentiment as ``"negative"`` or ``1``.
    * UniversalSentenceEncoder,
      BertSentenceEmbeddings, or
      SentenceEmbeddings can be used for the ``inputCol``.

    For extended examples of usage, see the `Spark NLP Workshop <https://github.com/JohnSnowLabs/spark-nlp-workshop/blob/master/jupyter/training/english/classification/SentimentDL_train_multiclass_sentiment_classifier.ipynb>`__.

    ======================= ======================
    Input Annotation types  Output Annotation type
    ======================= ======================
    ``SENTENCE_EMBEDDINGS`` ``CATEGORY``
    ======================= ======================

    Parameters
    ----------

    lr
        Learning Rate, by default 0.005
    batchSize
        Batch size, by default 64
    dropout
        Dropout coefficient, by default 0.5
    maxEpochs
        Maximum number of epochs to train, by default 30
    configProtoBytes
        ConfigProto from tensorflow, serialized into byte array. Get with config_proto.SerializeToString()
    validationSplit
        Choose the proportion of training dataset to be validated against the model on each Epoch. The value should be between 0.0 and 1.0 and by default it is 0.0 and off.
    enableOutputLogs
        Whether to use stdout in addition to Spark logs, by default False
    outputLogsPath
        Folder path to save training logs
    labelColumn
        Column with label per each token
    verbose
        Level of verbosity during training
    randomSeed
        Random seed
    threshold
        The minimum threshold for the final result otheriwse it will be neutral, by default 0.6
    thresholdLabel
        In case the score is less than threshold, what should be the label. Default is neutral, by default "neutral"

    Examples
    --------

    .. code-block:: python

        import sparknlp
        from sparknlp.base import *
        from sparknlp.common import *
        from sparknlp.annotator import *
        from sparknlp.training import *
        from pyspark.ml import Pipeline
        # In this example, `sentiment.csv` is in the form
        #
        # text,label
        # This movie is the best movie I have watched ever! In my opinion this movie can win an award.,0
        # This was a terrible movie! The acting was bad really bad!,1
        #
        # The model can then be trained with

        smallCorpus = spark.read.option("header", "True").csv("src/test/resources/classifier/sentiment.csv")

        documentAssembler = DocumentAssembler() \\
            .setInputCol("text") \\
            .setOutputCol("document")

        useEmbeddings = UniversalSentenceEncoder.pretrained() \\
            .setInputCols(["document"]) \\
            .setOutputCol("sentence_embeddings")

        docClassifier = SentimentDLApproach() \\
            .setInputCols(["sentence_embeddings"]) \\
            .setOutputCol("sentiment") \\
            .setLabelColumn("label") \\
            .setBatchSize(32) \\
            .setMaxEpochs(1) \\
            .setLr(5e-3) \\
            .setDropout(0.5)

        pipeline = Pipeline() \\
            .setStages(
              [
                documentAssembler,
                useEmbeddings,
                docClassifier
              ]
            )

        pipelineModel = pipeline.fit(smallCorpus)

    """

    lr = Param(Params._dummy(), "lr", "Learning Rate", TypeConverters.toFloat)

    batchSize = Param(Params._dummy(), "batchSize", "Batch size", TypeConverters.toInt)

    dropout = Param(Params._dummy(), "dropout", "Dropout coefficient", TypeConverters.toFloat)

    maxEpochs = Param(Params._dummy(), "maxEpochs", "Maximum number of epochs to train", TypeConverters.toInt)

    configProtoBytes = Param(Params._dummy(), "configProtoBytes",
                             "ConfigProto from tensorflow, serialized into byte array. Get with config_proto.SerializeToString()",
                             TypeConverters.toListString)

    validationSplit = Param(Params._dummy(), "validationSplit",
                            "Choose the proportion of training dataset to be validated against the model on each Epoch. The value should be between 0.0 and 1.0 and by default it is 0.0 and off.",
                            TypeConverters.toFloat)

    enableOutputLogs = Param(Params._dummy(), "enableOutputLogs",
                             "Whether to use stdout in addition to Spark logs.",
                             TypeConverters.toBoolean)

    outputLogsPath = Param(Params._dummy(), "outputLogsPath", "Folder path to save training logs",
                           TypeConverters.toString)

    labelColumn = Param(Params._dummy(),
                        "labelColumn",
                        "Column with label per each token",
                        typeConverter=TypeConverters.toString)

    verbose = Param(Params._dummy(), "verbose", "Level of verbosity during training", TypeConverters.toInt)
    randomSeed = Param(Params._dummy(), "randomSeed", "Random seed", TypeConverters.toInt)
    threshold = Param(Params._dummy(), "threshold",
                      "The minimum threshold for the final result otheriwse it will be neutral", TypeConverters.toFloat)
    thresholdLabel = Param(Params._dummy(), "thresholdLabel",
                           "In case the score is less than threshold, what should be the label. Default is neutral.",
                           TypeConverters.toString)

    def setVerbose(self, value):
        return self._set(verbose=value)

    def setRandomSeed(self, seed):
        return self._set(randomSeed=seed)

    def setLabelColumn(self, value):
        return self._set(labelColumn=value)

    def setConfigProtoBytes(self, b):
        return self._set(configProtoBytes=b)

    def setLr(self, v):
        self._set(lr=v)
        return self

    def setBatchSize(self, v):
        self._set(batchSize=v)
        return self

    def setDropout(self, v):
        self._set(dropout=v)
        return self

    def setMaxEpochs(self, epochs):
        return self._set(maxEpochs=epochs)

    def _create_model(self, java_model):
        return SentimentDLModel(java_model=java_model)

    def setValidationSplit(self, v):
        self._set(validationSplit=v)
        return self

    def setEnableOutputLogs(self, value):
        return self._set(enableOutputLogs=value)

    def setOutputLogsPath(self, p):
        return self._set(outputLogsPath=p)

    def setThreshold(self, v):
        self._set(threshold=v)
        return self

    def setThresholdLabel(self, p):
        return self._set(thresholdLabel=p)

    @keyword_only
    def __init__(self):
        super(SentimentDLApproach, self).__init__(
            classname="com.johnsnowlabs.nlp.annotators.classifier.dl.SentimentDLApproach")
        self._setDefault(
            maxEpochs=30,
            lr=float(0.005),
            batchSize=64,
            dropout=float(0.5),
            enableOutputLogs=False,
            threshold=0.6,
            thresholdLabel="neutral"
        )


class SentimentDLModel(AnnotatorModel, HasStorageRef):
    """SentimentDL, an annotator for multi-class sentiment analysis.

    In natural language processing, sentiment analysis is the task of classifying the affective state or subjective view
    of a text. A common example is if either a product review or tweet can be interpreted positively or negatively.

    This is the instantiated model of the SentimentDLApproach.
    For training your own model, please see the documentation of that class.

    Pretrained models can be loaded with ``pretrained`` of the companion object:

    .. code-block:: python

        sentiment = SentimentDLModel.pretrained() \\
            .setInputCols(["sentence_embeddings"]) \\
            .setOutputCol("sentiment")


    The default model is ``"sentimentdl_use_imdb"``, if no name is provided. It is english sentiment analysis trained on
    the IMDB dataset.
    For available pretrained models please see the `Models Hub <https://nlp.johnsnowlabs.com/models?task=Sentiment+Analysis>`__.

    For extended examples of usage, see the `Spark NLP Workshop <https://github.com/JohnSnowLabs/spark-nlp-workshop/blob/master/tutorials/Certification_Trainings/Public/5.Text_Classification_with_ClassifierDL.ipynb>`__.

    ======================= ======================
    Input Annotation types  Output Annotation type
    ======================= ======================
    ``SENTENCE_EMBEDDINGS`` ``CATEGORY``
    ======================= ======================

    Parameters
    ----------

    configProtoBytes
        ConfigProto from tensorflow, serialized into byte array. Get with config_proto.SerializeToString()
    threshold
        The minimum threshold for the final result otheriwse it will be neutral, by default 0.6
    thresholdLabel
        In case the score is less than threshold, what should be the label. Default is neutral, by default "neutral"
    classes
        get the tags used to trained this SentimentDLModel

    Examples
    --------

    .. code-block:: python

        import sparknlp
        from sparknlp.base import *
        from sparknlp.common import *
        from sparknlp.annotator import *
        from sparknlp.training import *
        from pyspark.ml import Pipeline

        documentAssembler = DocumentAssembler() \\
            .setInputCol("text") \\
            .setOutputCol("document")

        useEmbeddings = UniversalSentenceEncoder.pretrained() \\
            .setInputCols(["document"]) \\
            .setOutputCol("sentence_embeddings")

        sentiment = SentimentDLModel.pretrained("sentimentdl_use_twitter") \\
            .setInputCols(["sentence_embeddings"]) \\
            .setThreshold(0.7) \\
            .setOutputCol("sentiment")

        pipeline = Pipeline().setStages([
            documentAssembler,
            useEmbeddings,
            sentiment
        ])

        data = spark.createDataFrame([[
            "Wow, the new video is awesome!",
            "bruh what a damn waste of time"
        ]]).toDF("text")
        result = pipeline.fit(data).transform(data)

        result.select("text", "sentiment.result").show(truncate=False)
        +------------------------------+----------+
        |text                          |result    |
        +------------------------------+----------+
        |Wow, the new video is awesome!|[positive]|
        |bruh what a damn waste of time|[negative]|
        +------------------------------+----------+

    """
    name = "SentimentDLModel"

    def __init__(self, classname="com.johnsnowlabs.nlp.annotators.classifier.dl.SentimentDLModel", java_model=None):
        super(SentimentDLModel, self).__init__(
            classname=classname,
            java_model=java_model
        )
        self._setDefault(
            threshold=0.6,
            thresholdLabel="neutral"
        )

    configProtoBytes = Param(Params._dummy(), "configProtoBytes",
                             "ConfigProto from tensorflow, serialized into byte array. Get with config_proto.SerializeToString()",
                             TypeConverters.toListString)
    threshold = Param(Params._dummy(), "threshold",
                      "The minimum threshold for the final result otheriwse it will be neutral", TypeConverters.toFloat)
    thresholdLabel = Param(Params._dummy(), "thresholdLabel",
                           "In case the score is less than threshold, what should be the label. Default is neutral.",
                           TypeConverters.toString)
    classes = Param(Params._dummy(), "classes",
                    "get the tags used to trained this SentimentDLModel",
                    TypeConverters.toListString)

    def setConfigProtoBytes(self, b):
        return self._set(configProtoBytes=b)

    def setThreshold(self, v):
        self._set(threshold=v)
        return self

    def setThresholdLabel(self, p):
        return self._set(thresholdLabel=p)

    @staticmethod
    def pretrained(name="sentimentdl_use_imdb", lang="en", remote_loc=None):
        from sparknlp.pretrained import ResourceDownloader
        return ResourceDownloader.downloadModel(SentimentDLModel, name, lang, remote_loc)


class LanguageDetectorDL(AnnotatorModel, HasStorageRef):
    """Language Identification and Detection by using CNN and RNN architectures in TensorFlow.

    ``LanguageDetectorDL`` is an annotator that detects the language of documents or sentences depending on the inputCols.
    The models are trained on large datasets such as Wikipedia and Tatoeba.
    Depending on the language (how similar the characters are), the LanguageDetectorDL works
    best with text longer than 140 characters.
    The output is a language code in `Wiki Code style <https://en.wikipedia.org/wiki/List_of_Wikipedias>`__.

    Pretrained models can be loaded with ``pretrained`` of the companion object:

    .. code-block:: python

        Val languageDetector = LanguageDetectorDL.pretrained() \\
            .setInputCols(["sentence"]) \\
            .setOutputCol("language")


    The default model is ``"ld_wiki_tatoeba_cnn_21"``, default language is ``"xx"`` (meaning multi-lingual),
    if no values are provided.
    For available pretrained models please see the `Models Hub <https://nlp.johnsnowlabs.com/models?task=Language+Detection>`__.

    For extended examples of usage, see the `Spark NLP Workshop <https://github.com/JohnSnowLabs/spark-nlp-workshop/blob/master/jupyter/annotation/english/language-detection/Language_Detection_and_Indentification.ipynb>`__.

    ====================== ======================
    Input Annotation types Output Annotation type
    ====================== ======================
    ``DOCUMENT``           ``LANGUAGE``
    ====================== ======================

    Parameters
    ----------

    configProtoBytes
        ConfigProto from tensorflow, serialized into byte array. Get with config_proto.SerializeToString()
    threshold
        The minimum threshold for the final result otheriwse it will be either neutral or the value set in thresholdLabel, by default 0.5
    thresholdLabel
        In case the score is less than threshold, what should be the label. Default is neutral, by default Unknown
    coalesceSentences
        If sets to true the output of all sentences will be averaged to one output instead of one output per sentence. Default to false, by default True
    languages
        get the languages used to trained the model

    Examples
    --------

    .. code-block:: python

        import sparknlp
        from sparknlp.base import *
        from sparknlp.common import *
        from sparknlp.annotator import *
        from sparknlp.training import *
        from pyspark.ml import Pipeline

        documentAssembler = DocumentAssembler() \\
            .setInputCol("text") \\
            .setOutputCol("document")

        languageDetector = LanguageDetectorDL.pretrained() \\
            .setInputCols(["document"]) \\
            .setOutputCol("language")

        pipeline = Pipeline() \\
            .setStages([
              documentAssembler,
              languageDetector
            ])

        data = spark.createDataFrame([[
            "Spark NLP is an open-source text processing library for advanced natural language processing for the Python, Java and Scala programming languages.",
            "Spark NLP est une bibliothèque de traitement de texte open source pour le traitement avancé du langage naturel pour les langages de programmation Python, Java et Scala.",
            "Spark NLP ist eine Open-Source-Textverarbeitungsbibliothek für fortgeschrittene natürliche Sprachverarbeitung für die Programmiersprachen Python, Java und Scala."
        ]]).toDF("text")
        result = pipeline.fit(data).transform(data)

        result.select("language.result").show(truncate=False)
        +------+
        |result|
        +------+
        |[en]  |
        |[fr]  |
        |[de]  |
        +------+

    """
    name = "LanguageDetectorDL"

    def __init__(self, classname="com.johnsnowlabs.nlp.annotators.ld.dl.LanguageDetectorDL", java_model=None):
        super(LanguageDetectorDL, self).__init__(
            classname=classname,
            java_model=java_model
        )
        self._setDefault(
            threshold=0.5,
            thresholdLabel="Unknown",
            coalesceSentences=True
        )

    configProtoBytes = Param(Params._dummy(), "configProtoBytes",
                             "ConfigProto from tensorflow, serialized into byte array. Get with config_proto.SerializeToString()",
                             TypeConverters.toListString)
    threshold = Param(Params._dummy(), "threshold",
                      "The minimum threshold for the final result otheriwse it will be either neutral or the value set in thresholdLabel.",
                      TypeConverters.toFloat)
    thresholdLabel = Param(Params._dummy(), "thresholdLabel",
                           "In case the score is less than threshold, what should be the label. Default is neutral.",
                           TypeConverters.toString)
    coalesceSentences = Param(Params._dummy(), "coalesceSentences",
                              "If sets to true the output of all sentences will be averaged to one output instead of one output per sentence. Default to false.",
                              TypeConverters.toBoolean)
    languages = Param(Params._dummy(), "languages",
                      "get the languages used to trained the model",
                      TypeConverters.toListString)

    def setConfigProtoBytes(self, b):
        return self._set(configProtoBytes=b)

    def setThreshold(self, v):
        self._set(threshold=v)
        return self

    def setThresholdLabel(self, p):
        return self._set(thresholdLabel=p)

    def setCoalesceSentences(self, value):
        return self._set(coalesceSentences=value)

    @staticmethod
    def pretrained(name="ld_wiki_tatoeba_cnn_21", lang="xx", remote_loc=None):
        from sparknlp.pretrained import ResourceDownloader
        return ResourceDownloader.downloadModel(LanguageDetectorDL, name, lang, remote_loc)


class MultiClassifierDLApproach(AnnotatorApproach):
    """Trains a MultiClassifierDL for Multi-label Text Classification.

    MultiClassifierDL uses a Bidirectional GRU with a convolutional model that we have built inside TensorFlow and supports
    up to 100 classes.

    For instantiated/pretrained models, see MultiClassifierDLModel.

    The input to ``MultiClassifierDL`` are Sentence Embeddings such as the state-of-the-art
    UniversalSentenceEncoder,
    BertSentenceEmbeddings, or
    SentenceEmbeddings.

    In machine learning, multi-label classification and the strongly related problem of multi-output classification are
    variants of the classification problem where multiple labels may be assigned to each instance. Multi-label
    classification is a generalization of multiclass classification, which is the single-label problem of categorizing
    instances into precisely one of more than two classes; in the multi-label problem there is no constraint on how many
    of the classes the instance can be assigned to.
    Formally, multi-label classification is the problem of finding a model that maps inputs x to binary vectors y
    (assigning a value of 0 or 1 for each element (label) in y).

    **Notes**:
      - This annotator requires an array of labels in type of String.
      - UniversalSentenceEncoder,
        BertSentenceEmbeddings, or
        SentenceEmbeddings can be used for the ``inputCol``.

    For extended examples of usage, see the `Spark NLP Workshop <https://github.com/JohnSnowLabs/spark-nlp-workshop/blob/master/jupyter/training/english/classification/MultiClassifierDL_train_multi_label_E2E_challenge_classifier.ipynb>`__.

    ======================= ======================
    Input Annotation types  Output Annotation type
    ======================= ======================
    ``SENTENCE_EMBEDDINGS`` ``CATEGORY``
    ======================= ======================

    Parameters
    ----------

    lr
        Learning Rate, by default 0.001
    batchSize
        Batch size, by default 64
    maxEpochs
        Maximum number of epochs to train, by default 10
    configProtoBytes
        ConfigProto from tensorflow, serialized into byte array. Get with config_proto.SerializeToString()
    validationSplit
        Choose the proportion of training dataset to be validated against the model on each Epoch. The value should be between 0.0 and 1.0 and by default it is 0.0 and off, by default 0.0
    enableOutputLogs
        Whether to use stdout in addition to Spark logs, by default False
    outputLogsPath
        Folder path to save training logs
    labelColumn
        Column with label per each token
    verbose
        Level of verbosity during training
    randomSeed
        Random seed, by default 44
    shufflePerEpoch
        whether to shuffle the training data on each Epoch, by default False
    threshold
        The minimum threshold for each label to be accepted, by default 0.5

    Examples
    --------

    .. code-block:: python

        import sparknlp
        from sparknlp.base import *
        from sparknlp.common import *
        from sparknlp.annotator import *
        from sparknlp.training import *
        from pyspark.ml import Pipeline
        # In this example, the training data has the form (Note: labels can be arbitrary)
        #
        # mr,re
        # "name[Alimentum], area[city centre], familyFriendly[no], near[Burger King]",Alimentum is an adult establish found in the city centre area near Burger King.
        # "name[Alimentum], area[city centre], familyFriendly[yes]",Alimentum is a family-friendly place in the city centre.
        # ...
        #
        # It needs some pre-processing first, so the labels are of type `Array[String]`. This can be done like so:

        # Process training data to create text with associated array of labels
        de splitAndTrim = udf { labels: String =>
            labels.split(", ").map(x=>x.trim)
        }

        smallCorpus = spark.read \\
            .option("header", True) \\
            .option("inferSchema", True) \\
            .option("mode", "DROPMALFORMED") \\
            .csv("src/test/resources/classifier/e2e.csv") \\
            .withColumn("labels", splitAndTrim(col("mr"))) \\
            .withColumn("text", col("re")) \\
            .drop("mr")

        smallCorpus.printSchema()
        # root
        # |-- re: string (nullable = True)
        # |-- labels: array (nullable = True)
        # |    |-- element: string (containsNull = True)

        # Then create pipeline for training
        documentAssembler = DocumentAssembler() \\
            .setInputCol("text") \\
            .setOutputCol("document") \\
            .setCleanupMode("shrink")

        embeddings = UniversalSentenceEncoder.pretrained() \\
            .setInputCols(["document"]) \\
            .setOutputCol("embeddings")

        docClassifier = MultiClassifierDLApproach() \\
            .setInputCols(["embeddings"]) \\
            .setOutputCol("category") \\
            .setLabelColumn("labels") \\
            .setBatchSize(128) \\
            .setMaxEpochs(10) \\
            .setLr(1e-3) \\
            .setThreshold(0.5) \\
            .setValidationSplit(0.1)

        pipeline = Pipeline() \\
            .setStages(
              [
                documentAssembler,
                embeddings,
                docClassifier
              ]
            )

        pipelineModel = pipeline.fit(smallCorpus)

    """

    lr = Param(Params._dummy(), "lr", "Learning Rate", TypeConverters.toFloat)

    batchSize = Param(Params._dummy(), "batchSize", "Batch size", TypeConverters.toInt)

    maxEpochs = Param(Params._dummy(), "maxEpochs", "Maximum number of epochs to train", TypeConverters.toInt)

    configProtoBytes = Param(Params._dummy(), "configProtoBytes",
                             "ConfigProto from tensorflow, serialized into byte array. Get with config_proto.SerializeToString()",
                             TypeConverters.toListString)

    validationSplit = Param(Params._dummy(), "validationSplit",
                            "Choose the proportion of training dataset to be validated against the model on each Epoch. The value should be between 0.0 and 1.0 and by default it is 0.0 and off.",
                            TypeConverters.toFloat)

    enableOutputLogs = Param(Params._dummy(), "enableOutputLogs",
                             "Whether to use stdout in addition to Spark logs.",
                             TypeConverters.toBoolean)

    outputLogsPath = Param(Params._dummy(), "outputLogsPath", "Folder path to save training logs",
                           TypeConverters.toString)

    labelColumn = Param(Params._dummy(),
                        "labelColumn",
                        "Column with label per each token",
                        typeConverter=TypeConverters.toString)

    verbose = Param(Params._dummy(), "verbose", "Level of verbosity during training", TypeConverters.toInt)
    randomSeed = Param(Params._dummy(), "randomSeed", "Random seed", TypeConverters.toInt)
    shufflePerEpoch = Param(Params._dummy(), "shufflePerEpoch", "whether to shuffle the training data on each Epoch",
                            TypeConverters.toBoolean)
    threshold = Param(Params._dummy(), "threshold",
                      "The minimum threshold for each label to be accepted. Default is 0.5", TypeConverters.toFloat)

    def setVerbose(self, v):
        return self._set(verbose=v)

    def setRandomSeed(self, seed):
        return self._set(randomSeed=seed)

    def setLabelColumn(self, v):
        return self._set(labelColumn=v)

    def setConfigProtoBytes(self, v):
        return self._set(configProtoBytes=v)

    def setLr(self, v):
        self._set(lr=v)
        return self

    def setBatchSize(self, v):
        self._set(batchSize=v)
        return self

    def setMaxEpochs(self, v):
        return self._set(maxEpochs=v)

    def _create_model(self, java_model):
        return ClassifierDLModel(java_model=java_model)

    def setValidationSplit(self, v):
        self._set(validationSplit=v)
        return self

    def setEnableOutputLogs(self, v):
        return self._set(enableOutputLogs=v)

    def setOutputLogsPath(self, v):
        return self._set(outputLogsPath=v)

    def setShufflePerEpoch(self, v):
        return self._set(shufflePerEpoch=v)

    def setThreshold(self, v):
        self._set(threshold=v)
        return self

    @keyword_only
    def __init__(self):
        super(MultiClassifierDLApproach, self).__init__(
            classname="com.johnsnowlabs.nlp.annotators.classifier.dl.MultiClassifierDLApproach")
        self._setDefault(
            maxEpochs=10,
            lr=float(0.001),
            batchSize=64,
            validationSplit=float(0.0),
            threshold=float(0.5),
            randomSeed=44,
            shufflePerEpoch=False,
            enableOutputLogs=False
        )


class MultiClassifierDLModel(AnnotatorModel, HasStorageRef):
    """MultiClassifierDL for Multi-label Text Classification.

    MultiClassifierDL Bidirectional GRU with Convolution model we have built inside TensorFlow and supports up to 100 classes.
    The input to MultiClassifierDL is Sentence Embeddings such as state-of-the-art
    UniversalSentenceEncoder,
    BertSentenceEmbeddings, or
    SentenceEmbeddings.

    This is the instantiated model of the MultiClassifierDLApproach.
    For training your own model, please see the documentation of that class.

    Pretrained models can be loaded with ``pretrained`` of the companion object:

    .. code-block:: python

        multiClassifier = MultiClassifierDLModel.pretrained() \\
            .setInputCols(["sentence_embeddings"]) \\
            .setOutputCol("categories")


    The default model is ``"multiclassifierdl_use_toxic"``, if no name is provided. It uses embeddings from the
    UniversalSentenceEncoder and classifies toxic comments.
    The data is based on the
    `Jigsaw Toxic Comment Classification Challenge <https://www.kaggle.com/c/jigsaw-toxic-comment-classification-challenge/overview>`__.
    For available pretrained models please see the `Models Hub <https://nlp.johnsnowlabs.com/models?task=Text+Classification>`__.

    In machine learning, multi-label classification and the strongly related problem of multi-output classification are
    variants of the classification problem where multiple labels may be assigned to each instance. Multi-label
    classification is a generalization of multiclass classification, which is the single-label problem of categorizing
    instances into precisely one of more than two classes; in the multi-label problem there is no constraint on how many
    of the classes the instance can be assigned to.
    Formally, multi-label classification is the problem of finding a model that maps inputs x to binary vectors y
    (assigning a value of 0 or 1 for each element (label) in y).

    For extended examples of usage, see the `Spark NLP Workshop <https://github.com/JohnSnowLabs/spark-nlp-workshop/blob/master/jupyter/training/english/classification/MultiClassifierDL_train_multi_label_E2E_challenge_classifier.ipynb>`__.

    ======================= ======================
    Input Annotation types  Output Annotation type
    ======================= ======================
    ``SENTENCE_EMBEDDINGS`` ``CATEGORY``
    ======================= ======================

    Parameters
    ----------

    configProtoBytes
        ConfigProto from tensorflow, serialized into byte array. Get with config_proto.SerializeToString()
    threshold
        The minimum threshold for each label to be accepted, by default 0.5
    classes
        get the tags used to trained this MultiClassifierDLModel

    Examples
    --------

    .. code-block:: python

        import sparknlp
        from sparknlp.base import *
        from sparknlp.common import *
        from sparknlp.annotator import *
        from sparknlp.training import *
        from pyspark.ml import Pipeline

        documentAssembler = DocumentAssembler() \\
            .setInputCol("text") \\
            .setOutputCol("document")

        useEmbeddings = UniversalSentenceEncoder.pretrained() \\
            .setInputCols(["document"]) \\
            .setOutputCol("sentence_embeddings")

        multiClassifierDl = MultiClassifierDLModel.pretrained() \\
            .setInputCols(["sentence_embeddings"]) \\
            .setOutputCol("classifications")

        pipeline = Pipeline() \\
            .setStages([
              documentAssembler,
              useEmbeddings,
              multiClassifierDl
            ])

        data = spark.createDataFrame([[
            "This is pretty good stuff!",
            "Wtf kind of crap is this"
        ]]).toDF("text")
        result = pipeline.fit(data).transform(data)

        result.select("text", "classifications.result").show(truncate=False)
        +--------------------------+----------------+
        |text                      |result          |
        +--------------------------+----------------+
        |This is pretty good stuff!|[]              |
        |Wtf kind of crap is this  |[toxic, obscene]|
        +--------------------------+----------------+

    """
    name = "MultiClassifierDLModel"

    def __init__(self, classname="com.johnsnowlabs.nlp.annotators.classifier.dl.MultiClassifierDLModel",
                 java_model=None):
        super(MultiClassifierDLModel, self).__init__(
            classname=classname,
            java_model=java_model
        )
        self._setDefault(
            threshold=float(0.5)
        )

    configProtoBytes = Param(Params._dummy(), "configProtoBytes",
                             "ConfigProto from tensorflow, serialized into byte array. Get with config_proto.SerializeToString()",
                             TypeConverters.toListString)
    threshold = Param(Params._dummy(), "threshold",
                      "The minimum threshold for each label to be accepted. Default is 0.5", TypeConverters.toFloat)
    classes = Param(Params._dummy(), "classes",
                    "get the tags used to trained this MultiClassifierDLModel",
                    TypeConverters.toListString)

    def setThreshold(self, v):
        self._set(threshold=v)
        return self

    def setConfigProtoBytes(self, b):
        return self._set(configProtoBytes=b)

    @staticmethod
    def pretrained(name="multiclassifierdl_use_toxic", lang="en", remote_loc=None):
        from sparknlp.pretrained import ResourceDownloader
        return ResourceDownloader.downloadModel(MultiClassifierDLModel, name, lang, remote_loc)


class YakeModel(AnnotatorModel):
    """Yake is an Unsupervised, Corpus-Independent, Domain and Language-Independent and Single-Document keyword extraction
    algorithm.

    Extracting keywords from texts has become a challenge for individuals and organizations as the information grows in
    complexity and size. The need to automate this task so that text can be processed in a timely and adequate manner has
    led to the emergence of automatic keyword extraction tools. Yake is a novel feature-based system for multi-lingual
    keyword extraction, which supports texts of different sizes, domain or languages. Unlike other approaches, Yake does
    not rely on dictionaries nor thesauri, neither is trained against any corpora. Instead, it follows an unsupervised
    approach which builds upon features extracted from the text, making it thus applicable to documents written in
    different languages without the need for further knowledge. This can be beneficial for a large number of tasks and a
    plethora of situations where access to training corpora is either limited or restricted.
    The algorithm makes use of the position of a sentence and token. Therefore, to use the annotator, the text should be
    first sent through a Sentence Boundary Detector and then a tokenizer.

    See the parameters section for tweakable parameters to get the best result from the annotator.

    Note that each keyword will be given a keyword score greater than 0 (The lower the score better the keyword).
    Therefore to filter the keywords, an upper bound for the score can be set with ``setThreshold``.

    For extended examples of usage, see the `Spark NLP Workshop <https://github.com/JohnSnowLabs/spark-nlp-workshop/blob/master/tutorials/Certification_Trainings/Public/8.Keyword_Extraction_YAKE.ipynb>`__.

    **Sources** :

    `Campos, R., Mangaravite, V., Pasquali, A., Jatowt, A., Jorge, A., Nunes, C. and Jatowt, A. (2020). YAKE! Keyword Extraction from Single Documents using Multiple Local Features. In Information Sciences Journal. Elsevier, Vol 509, pp 257-289 <https://www.sciencedirect.com/science/article/pii/S0020025519308588>`__

    **Paper abstract:**

    *As the amount of generated information grows, reading and summarizing texts of large collections turns into a challenging task. Many documents do not come with descriptive terms,
    thus requiring humans to generate keywords on-the-fly. The need to automate this kind of task demands the development of keyword extraction systems with the ability to automatically
    identify keywords within the text. One approach is to resort to machine-learning algorithms. These, however, depend on large annotated text corpora, which are not always available.
    An alternative solution is to consider an unsupervised approach. In this article, we describe YAKE!, a light-weight unsupervised automatic keyword extraction method which rests on
    statistical text features extracted from single documents to select the most relevant keywords of a text. Our system does not need to be trained on a particular set of documents,
    nor does it depend on dictionaries, external corpora, text size, language, or domain. To demonstrate the merits and significance of YAKE!, we compare it against ten state-of-the-art
    unsupervised approaches and one supervised method. Experimental results carried out on top of twenty datasets show that YAKE! significantly outperforms other unsupervised methods on
    texts of different sizes, languages, and domains.*

    ====================== ======================
    Input Annotation types Output Annotation type
    ====================== ======================
    ``TOKEN``              ``KEYWORD``
    ====================== ======================

    Parameters
    ----------

    minNGrams
        Minimum N-grams a keyword should have, by default 2
    maxNGrams
        Maximum N-grams a keyword should have, by default 3
    threshold
        Keyword Score threshold, by default -1
    windowSize
        Window size for Co-Occurrence, by default 3
    nKeywords
        Number of Keywords to extract, by default 30
    stopWords
        the words to be filtered out, by default english stop words from Spark ML

    Examples
    --------

    .. code-block:: python

        import sparknlp
        from sparknlp.base import *
        from sparknlp.common import *
        from sparknlp.annotator import *
        from sparknlp.training import *
        from pyspark.ml import Pipeline

        documentAssembler = DocumentAssembler() \\
            .setInputCol("text") \\
            .setOutputCol("document")

        sentenceDetector = SentenceDetector() \\
            .setInputCols(["document"]) \\
            .setOutputCol("sentence")

        token = Tokenizer() \\
            .setInputCols(["sentence"]) \\
            .setOutputCol("token") \\
            .setContextChars(["(", "]", "?", "!", ".", ","))

        keywords = YakeModel() \\
            .setInputCols(["token"]) \\
            .setOutputCol("keywords") \\
            .setThreshold(0.6) \\
            .setMinNGrams(2) \\
            .setNKeywords(10)

        pipeline = Pipeline().setStages([
            documentAssembler,
            sentenceDetector,
            token,
            keywords
        ])

        data = spark.createDataFrame([[
            "Sources tell us that Google is acquiring Kaggle, a platform that hosts data science and machine learning competitions. Details about the transaction remain somewhat vague, but given that Google is hosting its Cloud Next conference in San Francisco this week, the official announcement could come as early as tomorrow. Reached by phone, Kaggle co-founder CEO Anthony Goldbloom declined to deny that the acquisition is happening. Google itself declined 'to comment on rumors'. Kaggle, which has about half a million data scientists on its platform, was founded by Goldbloom  and Ben Hamner in 2010. The service got an early start and even though it has a few competitors like DrivenData, TopCoder and HackerRank, it has managed to stay well ahead of them by focusing on its specific niche. The service is basically the de facto home for running data science and machine learning competitions. With Kaggle, Google is buying one of the largest and most active communities for data scientists - and with that, it will get increased mindshare in this community, too (though it already has plenty of that thanks to Tensorflow and other projects). Kaggle has a bit of a history with Google, too, but that's pretty recent. Earlier this month, Google and Kaggle teamed up to host a $100,000 machine learning competition around classifying YouTube videos. That competition had some deep integrations with the Google Cloud Platform, too. Our understanding is that Google will keep the service running - likely under its current name. While the acquisition is probably more about Kaggle's community than technology, Kaggle did build some interesting tools for hosting its competition and 'kernels', too. On Kaggle, kernels are basically the source code for analyzing data sets and developers can share this code on the platform (the company previously called them 'scripts'). Like similar competition-centric sites, Kaggle also runs a job board, too. It's unclear what Google will do with that part of the service. According to Crunchbase, Kaggle raised $12.5 million (though PitchBook says it's $12.75) since its   launch in 2010. Investors in Kaggle include Index Ventures, SV Angel, Max Levchin, NaRavikant, Google chie economist Hal Varian, Khosla Ventures and Yuri Milner"
        ]]).toDF("text")
        result = pipeline.fit(data).transform(data)

        # combine the result and score (contained in keywords.metadata)
        scores = result \\
            .selectExpr("explode(arrays_zip(keywords.result, keywords.metadata)) as resultTuples") \\
            .select($"resultTuples.0" as "keyword", $"resultTuples.1.score")

        # Order ascending, as lower scores means higher importance
        scores.orderBy("score").show(5, truncate = False)
        +---------------------+-------------------+
        |keyword              |score              |
        +---------------------+-------------------+
        |google cloud         |0.32051516486864573|
        |google cloud platform|0.37786450577630676|
        |ceo anthony goldbloom|0.39922830978423146|
        |san francisco        |0.40224744669493756|
        |anthony goldbloom    |0.41584827825302534|
        +---------------------+-------------------+

    """
    name = "YakeModel"

    @keyword_only
    def __init__(self):
        super(YakeModel, self).__init__(classname="com.johnsnowlabs.nlp.annotators.keyword.yake.YakeModel")
        self._setDefault(
            minNGrams=2,
            maxNGrams=3,
            nKeywords=30,
            windowSize=3,
            threshold=-1,
            stopWords=YakeModel.loadDefaultStopWords("english")
        )

    minNGrams = Param(Params._dummy(), "minNGrams", "Minimum N-grams a keyword should have",
                      typeConverter=TypeConverters.toInt)
    maxNGrams = Param(Params._dummy(), "maxNGrams", "Maximum N-grams a keyword should have",
                      typeConverter=TypeConverters.toInt)
    threshold = Param(Params._dummy(), "threshold", "Keyword Score threshold", typeConverter=TypeConverters.toFloat)
    windowSize = Param(Params._dummy(), "windowSize", "Window size for Co-Occurrence",
                       typeConverter=TypeConverters.toInt)
    nKeywords = Param(Params._dummy(), "nKeywords", "Number of Keywords to extract", typeConverter=TypeConverters.toInt)
    stopWords = Param(Params._dummy(), "stopWords",
                      "the words to be filtered out. by default it's english stop words from Spark ML",
                      typeConverter=TypeConverters.toListString)

    def setWindowSize(self, value):
        return self._set(windowSize=value)

    def setMinNGrams(self, value):
        return self._set(minNGrams=value)

    def setMaxNGrams(self, value):
        return self._set(maxNGrams=value)

    def setThreshold(self, value):
        return self._set(threshold=value)

    def setNKeywords(self, value):
        return self._set(nKeywords=value)

    def setStopWords(self, value):
        return self._set(stopWords=value)

    def getStopWords(self):
        return self.getOrDefault(self.stopWords)

    def loadDefaultStopWords(language="english"):
        from pyspark.ml.wrapper import _jvm

        """
        Loads the default stop words for the given language.
        Supported languages: danish, dutch, english, finnish, french, german, hungarian,
        italian, norwegian, portuguese, russian, spanish, swedish, turkish
        """
        stopWordsObj = _jvm().org.apache.spark.ml.feature.StopWordsRemover
        return list(stopWordsObj.loadDefaultStopWords(language))


class SentenceDetectorDLModel(AnnotatorModel):
    """Annotator that detects sentence boundaries using a deep learning approach.

    Instantiated Model of the SentenceDetectorDLApproach.
    Detects sentence boundaries using a deep learning approach.

    Pretrained models can be loaded with ``pretrained`` of the companion object:

    .. code-block:: python

        sentenceDL = SentenceDetectorDLModel.pretrained() \\
            .setInputCols(["document"]) \\
            .setOutputCol("sentencesDL")


    The default model is ``"sentence_detector_dl"``, if no name is provided.
    For available pretrained models please see the `Models Hub <https://nlp.johnsnowlabs.com/models?task=Sentence+Detection>`__.

    Each extracted sentence can be returned in an Array or exploded to separate rows,
    if ``explodeSentences`` is set to ``true``.

    For extended examples of usage, see the `Spark NLP Workshop <https://github.com/JohnSnowLabs/spark-nlp-workshop/blob/master/tutorials/Certification_Trainings/Public/2.Text_Preprocessing_with_SparkNLP_Annotators_Transformers.ipynb>`__.

    ====================== ======================
    Input Annotation types Output Annotation type
    ====================== ======================
    ``DOCUMENT``           ``DOCUMENT``
    ====================== ======================

    Parameters
    ----------

    modelArchitecture
        Model architecture (CNN)
    explodeSentences
        whether to explode each sentence into a different row, for better parallelization. Defaults to false.

    Examples
    --------

    .. code-block:: python

        import sparknlp
        from sparknlp.base import *
        from sparknlp.common import *
        from sparknlp.annotator import *
        from sparknlp.training import *
        from pyspark.ml import Pipeline
        # In this example, the normal `SentenceDetector` is compared to the `SentenceDetectorDLModel`. In a pipeline,
        # `SentenceDetectorDLModel` can be used as a replacement for the `SentenceDetector`.

        documentAssembler = DocumentAssembler() \\
            .setInputCol("text") \\
            .setOutputCol("document")

        sentence = SentenceDetector() \\
            .setInputCols(["document"]) \\
            .setOutputCol("sentences")

        sentenceDL = SentenceDetectorDLModel \\
            .pretrained("sentence_detector_dl", "en") \\
            .setInputCols(["document"]) \\
            .setOutputCol("sentencesDL")

        pipeline = Pipeline().setStages([
            documentAssembler,
            sentence,
            sentenceDL
        ])

        data = spark.createDataFrame([[\"\"\"John loves Mary.Mary loves Peter
            Peter loves Helen .Helen loves John;
            Total: four people involved.\"\"\"]]).toDF("text")
        result = pipeline.fit(data).transform(data)

        result.selectExpr("explode(sentences.result) as sentences").show(truncate=False)
        +----------------------------------------------------------+
        |sentences                                                 |
        +----------------------------------------------------------+
        |John loves Mary.Mary loves Peter\n     Peter loves Helen .|
        |Helen loves John;                                         |
        |Total: four people involved.                              |
        +----------------------------------------------------------+

        result.selectExpr("explode(sentencesDL.result) as sentencesDL").show(truncate=False)
        +----------------------------+
        |sentencesDL                 |
        +----------------------------+
        |John loves Mary.            |
        |Mary loves Peter            |
        |Peter loves Helen .         |
        |Helen loves John;           |
        |Total: four people involved.|
        +----------------------------+

    """
    name = "SentenceDetectorDLModel"

    modelArchitecture = Param(Params._dummy(), "modelArchitecture", "Model architecture (CNN)",
                              typeConverter=TypeConverters.toString)

    explodeSentences = Param(Params._dummy(),
                             "explodeSentences",
                             "whether to explode each sentence into a different row, for better parallelization. Defaults to false.",
                             TypeConverters.toBoolean)

    def setModel(self, modelArchitecture):
        return self._set(modelArchitecture=modelArchitecture)

    def setExplodeSentences(self, value):
        return self._set(explodeSentences=value)

    def __init__(self, classname="com.johnsnowlabs.nlp.annotators.sentence_detector_dl.SentenceDetectorDLModel",
                 java_model=None):
        super(SentenceDetectorDLModel, self).__init__(
            classname=classname,
            java_model=java_model
        )

    @staticmethod
    def pretrained(name="sentence_detector_dl", lang="en", remote_loc=None):
        from sparknlp.pretrained import ResourceDownloader
        return ResourceDownloader.downloadModel(SentenceDetectorDLModel, name, lang, remote_loc)


class SentenceDetectorDLApproach(AnnotatorApproach):
    """Trains an annotator that detects sentence boundaries using a deep learning approach.

    For pretrained models see SentenceDetectorDLModel.

    Currently, only the CNN model is supported for training, but in the future the architecture of the model can
    be set with ``setModelArchitecture``.

    The default model ``"cnn"`` is based on the paper
    `Deep-EOS: General-Purpose Neural Networks for Sentence Boundary Detection (2020, Stefan Schweter, Sajawel Ahmed) <https://konvens.org/proceedings/2019/papers/KONVENS2019_paper_41.pdf>`__
    using a CNN architecture. We also modified the original implementation a little bit to cover broken sentences and some impossible end of line chars.

    Each extracted sentence can be returned in an Array or exploded to separate rows,
    if ``explodeSentences`` is set to ``true``.

    ====================== ======================
    Input Annotation types Output Annotation type
    ====================== ======================
    ``DOCUMENT``           ``DOCUMENT``
    ====================== ======================

    Parameters
    ----------

    modelArchitecture
        Model architecture (CNN)
    impossiblePenultimates
        Impossible penultimates - list of strings which a sentence can't end with
    validationSplit
        Choose the proportion of training dataset to be validated against the model on each
    epochsNumber
        Number of epochs for the optimization process
    outputLogsPath
        Path to folder where logs will be saved. If no path is specified, no logs are generated
    explodeSentences
        whether to explode each sentence into a different row, for better parallelization. Defaults to false.

    Examples
    --------

    .. code-block:: python

        import sparknlp
        from sparknlp.base import *
        from sparknlp.common import *
        from sparknlp.annotator import *
        from sparknlp.training import *
        from pyspark.ml import Pipeline
        # The training process needs data, where each data point is a sentence.
        # In this example the `train.txt` file has the form of
        #
        # ...
        # Slightly more moderate language would make our present situation – namely the lack of progress – a little easier.
        # His political successors now have great responsibilities to history and to the heritage of values bequeathed to them by Nelson Mandela.
        # ...
        #
        # where each line is one sentence.
        # Training can then be started like so:

        trainingData = spark.read.text("train.txt").toDF("text")

        documentAssembler = DocumentAssembler() \\
            .setInputCol("text") \\
            .setOutputCol("document")

        sentenceDetector = SentenceDetectorDLApproach() \\
            .setInputCols(["document"]) \\
            .setOutputCol("sentences") \\
            .setEpochsNumber(100)

        pipeline = Pipeline().setStages([documentAssembler, sentenceDetector])

        model = pipeline.fit(trainingData)

    """

    name = "SentenceDetectorDLApproach"

    modelArchitecture = Param(Params._dummy(),
                              "modelArchitecture",
                              "Model architecture (CNN)",
                              typeConverter=TypeConverters.toString)

    impossiblePenultimates = Param(Params._dummy(),
                                   "impossiblePenultimates",
                                   "Impossible penultimates - list of strings which a sentence can't end with",
                                   typeConverter=TypeConverters.toListString)

    validationSplit = Param(Params._dummy(),
                            "validationSplit",
                            "Choose the proportion of training dataset to be validated against the model on each "
                            "Epoch. The value should be between 0.0 and 1.0 and by default it is 0.0 and off.",
                            TypeConverters.toFloat)

    epochsNumber = Param(Params._dummy(),
                         "epochsNumber",
                         "Number of epochs for the optimization process",
                         TypeConverters.toInt)

    outputLogsPath = Param(Params._dummy(),
                           "outputLogsPath",
                           "Path to folder where logs will be saved. If no path is specified, no logs are generated",
                           TypeConverters.toString)

    explodeSentences = Param(Params._dummy(),
                             "explodeSentences",
                             "whether to explode each sentence into a different row, for better parallelization. Defaults to false.",
                             TypeConverters.toBoolean)

    def setModel(self, model_architecture):
        return self._set(modelArchitecture=model_architecture)

    def setValidationSplit(self, validation_split):
        return self._set(validationSplit=validation_split)

    def setEpochsNumber(self, epochs_number):
        return self._set(epochsNumber=epochs_number)

    def setOutputLogsPath(self, output_logs_path):
        return self._set(outputLogsPath=output_logs_path)

    def setImpossiblePenultimates(self, impossible_penultimates):
        return self._set(impossiblePenultimates=impossible_penultimates)

    def setExplodeSentences(self, value):
        return self._set(explodeSentences=value)

    def _create_model(self, java_model):
        return SentenceDetectorDLModel(java_model=java_model)

    @keyword_only
    def __init__(self, classname="com.johnsnowlabs.nlp.annotators.sentence_detector_dl.SentenceDetectorDLApproach"):
        super(SentenceDetectorDLApproach, self).__init__(classname=classname)


class WordSegmenterApproach(AnnotatorApproach):
    """Trains a WordSegmenter which tokenizes non-english or non-whitespace separated texts.

    Many languages are not whitespace separated and their sentences are a concatenation of many symbols, like Korean,
    Japanese or Chinese. Without understanding the language, splitting the words into their corresponding tokens is
    impossible. The WordSegmenter is trained to understand these languages and split them into semantically correct parts.

    For instantiated/pretrained models, see WordSegmenterModel.

    To train your own model, a training dataset consisting of
    `Part-Of-Speech tags <https://en.wikipedia.org/wiki/Part-of-speech_tagging>`__ is required. The data has to be loaded
    into a dataframe, where the column is an Annotation of type ``"POS"``. This can be
    set with ``setPosColumn``.

    **Tip**: The helper class POS might be useful to read training data into data frames.

    For extended examples of usage, see the `Spark NLP Workshop <https://github.com/JohnSnowLabs/spark-nlp-workshop/tree/master/jupyter/annotation/chinese/word_segmentation>`__.

    ====================== ======================
    Input Annotation types Output Annotation type
    ====================== ======================
    ``DOCUMENT``           ``TOKEN``
    ====================== ======================

    Parameters
    ----------

    posCol
        column of Array of POS tags that match tokens
    nIterations
        Number of iterations in training, converges to better accuracy, by default 5
    frequencyThreshold
        How many times at least a tag on a word to be marked as frequent, by default 5
    ambiguityThreshold
        How much percentage of total amount of words are covered to be marked as frequent, by default 0.97

    Examples
    --------

    .. code-block:: python

        import sparknlp
        from sparknlp.base import *
        from sparknlp.common import *
        from sparknlp.annotator import *
        from sparknlp.training import *
        from pyspark.ml import Pipeline
        # In this example, `"chinese_train.utf8"` is in the form of
        #
        # 十|LL 四|RR 不|LL 是|RR 四|LL 十|RR
        #
        # and is loaded with the `POS` class to create a dataframe of `"POS"` type Annotations.

        documentAssembler = DocumentAssembler() \\
            .setInputCol("text") \\
            .setOutputCol("document")

        wordSegmenter = WordSegmenterApproach() \\
            .setInputCols(["document"]) \\
            .setOutputCol("token") \\
            .setPosColumn("tags") \\
            .setNIterations(5)

        pipeline = Pipeline().setStages([
            documentAssembler,
            wordSegmenter
        ])

        trainingDataSet = POS().readDataset(
            spark,
            "src/test/resources/word-segmenter/chinese_train.utf8"
        )

        pipelineModel = pipeline.fit(trainingDataSet)

    """
    name = "WordSegmenterApproach"

    posCol = Param(Params._dummy(),
                   "posCol",
                   "column of Array of POS tags that match tokens",
                   typeConverter=TypeConverters.toString)

    nIterations = Param(Params._dummy(),
                        "nIterations",
                        "Number of iterations in training, converges to better accuracy",
                        typeConverter=TypeConverters.toInt)

    frequencyThreshold = Param(Params._dummy(),
                               "frequencyThreshold",
                               "How many times at least a tag on a word to be marked as frequent",
                               typeConverter=TypeConverters.toInt)

    ambiguityThreshold = Param(Params._dummy(),
                               "ambiguityThreshold",
                               "How much percentage of total amount of words are covered to be marked as frequent",
                               typeConverter=TypeConverters.toFloat)

    @keyword_only
    def __init__(self):
        super(WordSegmenterApproach, self).__init__(
            classname="com.johnsnowlabs.nlp.annotators.ws.WordSegmenterApproach")
        self._setDefault(
            nIterations=5, frequencyThreshold=5, ambiguityThreshold=0.97
        )

    def setPosColumn(self, value):
        return self._set(posCol=value)

    def setNIterations(self, value):
        return self._set(nIterations=value)

    def setFrequencyThreshold(self, value):
        return self._set(frequencyThreshold=value)

    def setAmbiguityThreshold(self, value):
        return self._set(ambiguityThreshold=value)

    def getNIterations(self):
        return self.getOrDefault(self.nIterations)

    def getFrequencyThreshold(self):
        return self.getOrDefault(self.frequencyThreshold)

    def getAmbiguityThreshold(self):
        return self.getOrDefault(self.ambiguityThreshold)

    def _create_model(self, java_model):
        return WordSegmenterModel(java_model=java_model)


class WordSegmenterModel(AnnotatorModel):
    """WordSegmenter which tokenizes non-english or non-whitespace separated texts.

    Many languages are not whitespace separated and their sentences are a concatenation of many symbols, like Korean,
    Japanese or Chinese. Without understanding the language, splitting the words into their corresponding tokens is
    impossible. The WordSegmenter is trained to understand these languages and plit them into semantically correct parts.

    This is the instantiated model of the WordSegmenterApproach.
    For training your own model, please see the documentation of that class.

    Pretrained models can be loaded with ``pretrained`` of the companion object:

    .. code-block:: python

        wordSegmenter = WordSegmenterModel.pretrained() \\
            .setInputCols(["document"]) \\
            .setOutputCol("words_segmented")


    The default model is ``"wordseg_pku"``, default language is ``"zh"``, if no values are provided.
    For available pretrained models please see the `Models Hub <https://nlp.johnsnowlabs.com/models?task=Word+Segmentation>`__.

    For extended examples of usage, see the `Spark NLP Workshop <https://github.com/JohnSnowLabs/spark-nlp-workshop/blob/master/jupyter/annotation/chinese/word_segmentation/words_segmenter_demo.ipynb>`__.

    ====================== ======================
    Input Annotation types Output Annotation type
    ====================== ======================
    ``DOCUMENT``           ``TOKEN``
    ====================== ======================

    Parameters
    ----------



    Examples
    --------

    .. code-block:: python

        import sparknlp
        from sparknlp.base import *
        from sparknlp.common import *
        from sparknlp.annotator import *
        from sparknlp.training import *
        from pyspark.ml import Pipeline

        documentAssembler = DocumentAssembler() \\
            .setInputCol("text") \\
            .setOutputCol("document")

        wordSegmenter = WordSegmenterModel.pretrained() \\
            .setInputCols(["document"]) \\
            .setOutputCol("token")

        pipeline = Pipeline().setStages([
            documentAssembler,
            wordSegmenter
        ])

        data = spark.createDataFrame([["然而，這樣的處理也衍生了一些問題。"]]).toDF("text")
        result = pipeline.fit(data).transform(data)

        result.select("token.result").show(truncate=False)
        +--------------------------------------------------------+
        |result                                                  |
        +--------------------------------------------------------+
        |[然而, ，, 這樣, 的, 處理, 也, 衍生, 了, 一些, 問題, 。    ]|
        +--------------------------------------------------------+

    """
    name = "WordSegmenterModel"

    def __init__(self, classname="com.johnsnowlabs.nlp.annotators.ws.WordSegmenterModel", java_model=None):
        super(WordSegmenterModel, self).__init__(
            classname=classname,
            java_model=java_model
        )

    @staticmethod
    def pretrained(name="wordseg_pku", lang="zh", remote_loc=None):
        from sparknlp.pretrained import ResourceDownloader
        return ResourceDownloader.downloadModel(WordSegmenterModel, name, lang, remote_loc)


class T5Transformer(AnnotatorModel):
    """T5: the Text-To-Text Transfer Transformer

    T5 reconsiders all NLP tasks into a unified text-to-text-format where the input and output are always
    text strings, in contrast to BERT-style models that can only output either a class label or a span of the input.
    The text-to-text framework is able to use the same model, loss function, and hyper-parameters on any NLP task,
    including machine translation, document summarization, question answering, and classification tasks
    (e.g., sentiment analysis). T5 can even apply to regression tasks by training it to predict the string
    representation of a number instead of the number itself.

    Pretrained models can be loaded with ``pretrained`` of the companion object:

    .. code-block:: python

        t5 = T5Transformer.pretrained() \\
            .setTask("summarize:") \\
            .setInputCols(["document"]) \\
            .setOutputCol("summaries")


    The default model is ``"t5_small"``, if no name is provided.
    For available pretrained models please see the `Models Hub <https://nlp.johnsnowlabs.com/models?q=t5>`__.

    For extended examples of usage, see the `Spark NLP Workshop <https://github.com/JohnSnowLabs/spark-nlp-workshop/blob/master/tutorials/Certification_Trainings/Public/10.T5_Workshop_with_Spark_NLP.ipynb>`__.

    **Sources:**
     - `Exploring Transfer Learning with T5: the Text-To-Text Transfer Transformer <https://ai.googleblog.com/2020/02/exploring-transfer-learning-with-t5.html>`__
     - `Exploring the Limits of Transfer Learning with a Unified Text-to-Text Transformer <https://arxiv.org/abs/1910.10683>`__
     - https://github.com/google-research/text-to-text-transfer-transformer

    **Paper Abstract:**

    *Transfer learning, where a model is first pre-trained on a data-rich task before being fine-tuned on a downstream
    task, has emerged as a powerful technique in natural language processing (NLP). The effectiveness of transfer
    learning has given rise to a diversity of approaches, methodology, and practice. In this paper, we explore the
    landscape of transfer learning techniques for NLP by introducing a unified framework that converts all text-based
    language problems into a text-to-text format. Our systematic study compares pre-training objectives, architectures,
    unlabeled data sets, transfer approaches, and other factors on dozens of language understanding tasks. By combining
    the insights from our exploration with scale and our new Colossal Clean Crawled Corpus, we achieve state-of-the-art
    results on many benchmarks covering summarization, question answering, text classification, and more. To facilitate
    future work on transfer learning for NLP, we release our data set, pre-trained models, and code.*

    **Note:**

    This is a very computationally expensive module especially on larger sequence.
    The use of an accelerator such as GPU is recommended.

    ====================== ======================
    Input Annotation types Output Annotation type
    ====================== ======================
    ``DOCUMENT``           ``DOCUMENT``
    ====================== ======================

    Parameters
    ----------

    configProtoBytes
        ConfigProto from tensorflow, serialized into byte array. Get with config_proto.SerializeToString()
    task
        Transformer's task, e.g. summarize>
    minOutputLength
        Minimum length of the sequence to be generated
    maxOutputLength
        Maximum length of output text
    doSample
        Whether or not to use sampling; use greedy decoding otherwise
    temperature
        The value used to module the next token probabilities
    topK
        The number of highest probability vocabulary tokens to keep for top-k-filtering
    topP
        If set to float < 1, only the most probable tokens with probabilities that add up to ``top_p`` or higher are kept for generation
    repetitionPenalty
        The parameter for repetition penalty. 1.0 means no penalty. See `this paper <https://arxiv.org/pdf/1909.05858.pdf>`__ for more details
    noRepeatNgramSize
        If set to int > 0, all ngrams of that size can only occur once

    Examples
    --------

    .. code-block:: python

        import sparknlp
        from sparknlp.base import *
        from sparknlp.common import *
        from sparknlp.annotator import *
        from sparknlp.training import *
        from pyspark.ml import Pipeline

        documentAssembler = DocumentAssembler() \\
            .setInputCol("text") \\
            .setOutputCol("documents")

        t5 = T5Transformer.pretrained("t5_small") \\
            .setTask("summarize:") \\
            .setInputCols(["documents"]) \\
            .setMaxOutputLength(200) \\
            .setOutputCol("summaries")

        pipeline = Pipeline().setStages([documentAssembler, t5])

        data = spark.createDataFrame([[
            "Transfer learning, where a model is first pre-trained on a data-rich task before being fine-tuned on a " +
              "downstream task, has emerged as a powerful technique in natural language processing (NLP). The effectiveness" +
              " of transfer learning has given rise to a diversity of approaches, methodology, and practice. In this " +
              "paper, we explore the landscape of transfer learning techniques for NLP by introducing a unified framework " +
              "that converts all text-based language problems into a text-to-text format. Our systematic study compares " +
              "pre-training objectives, architectures, unlabeled data sets, transfer approaches, and other factors on dozens " +
              "of language understanding tasks. By combining the insights from our exploration with scale and our new " +
              "Colossal Clean Crawled Corpus, we achieve state-of-the-art results on many benchmarks covering " +
              "summarization, question answering, text classification, and more. To facilitate future work on transfer " +
              "learning for NLP, we release our data set, pre-trained models, and code."
        ]]).toDF("text")
        result = pipeline.fit(data).transform(data)

        result.select("summaries.result").show(truncate=False)
        +--------------------------------------------------------------------------------------------------------------------------------------------------------------------------------------------------------------+
        |result                                                                                                                                                                                                        |
        +--------------------------------------------------------------------------------------------------------------------------------------------------------------------------------------------------------------+
        |[transfer learning has emerged as a powerful technique in natural language processing (NLP) the effectiveness of transfer learning has given rise to a diversity of approaches, methodologies, and practice .]|
        +--------------------------------------------------------------------------------------------------------------------------------------------------------------------------------------------------------------+

    """

    name = "T5Transformer"

    configProtoBytes = Param(Params._dummy(),
                             "configProtoBytes",
                             "ConfigProto from tensorflow, serialized into byte array. Get with config_proto.SerializeToString()",
                             TypeConverters.toListString)

    task = Param(Params._dummy(), "task", "Transformer's task, e.g. summarize>", typeConverter=TypeConverters.toString)

    minOutputLength = Param(Params._dummy(), "minOutputLength", "Minimum length of the sequence to be generated",
                            typeConverter=TypeConverters.toInt)
    maxOutputLength = Param(Params._dummy(), "maxOutputLength", "Maximum length of output text",
                            typeConverter=TypeConverters.toInt)
    doSample = Param(Params._dummy(), "doSample", "Whether or not to use sampling; use greedy decoding otherwise",
                     typeConverter=TypeConverters.toBoolean)
    temperature = Param(Params._dummy(), "temperature", "The value used to module the next token probabilities",
                        typeConverter=TypeConverters.toFloat)
    topK = Param(Params._dummy(), "topK",
                 "The number of highest probability vocabulary tokens to keep for top-k-filtering",
                 typeConverter=TypeConverters.toInt)
    topP = Param(Params._dummy(), "topP",
                 "If set to float < 1, only the most probable tokens with probabilities that add up to ``top_p`` or higher are kept for generation",
                 typeConverter=TypeConverters.toFloat)
    repetitionPenalty = Param(Params._dummy(), "repetitionPenalty",
                              "The parameter for repetition penalty. 1.0 means no penalty. See `this paper <https://arxiv.org/pdf/1909.05858.pdf>`__ for more details",
                              typeConverter=TypeConverters.toFloat)
    noRepeatNgramSize = Param(Params._dummy(), "noRepeatNgramSize",
                              "If set to int > 0, all ngrams of that size can only occur once",
                              typeConverter=TypeConverters.toInt)

    def setConfigProtoBytes(self, b):
        return self._set(configProtoBytes=b)

    def setTask(self, value):
        return self._set(task=value)

    def setMinOutputLength(self, value):
        return self._set(minOutputLength=value)

    def setMaxOutputLength(self, value):
        return self._set(maxOutputLength=value)

    def setDoSample(self, value):
        return self._set(doSample=value)

    def setTemperature(self, value):
        return self._set(temperature=value)

    def setTopK(self, value):
        return self._set(topK=value)

    def setTopP(self, value):
        return self._set(topP=value)

    def setRepetitionPenalty(self, value):
        return self._set(repetitionPenalty=value)

    def setNoRepeatNgramSize(self, value):
        return self._set(noRepeatNgramSize=value)

    @keyword_only
    def __init__(self, classname="com.johnsnowlabs.nlp.annotators.seq2seq.T5Transformer", java_model=None):
        super(T5Transformer, self).__init__(
            classname=classname,
            java_model=java_model
        )

    @staticmethod
    def loadSavedModel(folder, spark_session):
        from sparknlp.internal import _T5Loader
        jModel = _T5Loader(folder, spark_session._jsparkSession)._java_obj
        return T5Transformer(java_model=jModel)

    @staticmethod
    def pretrained(name="t5_small", lang="en", remote_loc=None):
        from sparknlp.pretrained import ResourceDownloader
        return ResourceDownloader.downloadModel(T5Transformer, name, lang, remote_loc)


class MarianTransformer(AnnotatorModel, HasBatchedAnnotate):
    """MarianTransformer: Fast Neural Machine Translation

    Marian is an efficient, free Neural Machine Translation framework written in pure C++ with minimal dependencies.
    It is mainly being developed by the Microsoft Translator team. Many academic (most notably the University of
    Edinburgh and in the past the Adam Mickiewicz University in Poznań) and commercial contributors help with its
    development. MarianTransformer uses the models trained by MarianNMT.

    It is currently the engine behind the Microsoft Translator Neural Machine Translation services and being deployed by
    many companies, organizations and research projects.

    Pretrained models can be loaded with ``pretrained`` of the companion object:

    .. code-block:: python

        marian = MarianTransformer.pretrained() \\
            .setInputCols(["sentence"]) \\
            .setOutputCol("translation")


    The default model is ``"opus_mt_en_fr"``, default language is ``"xx"`` (meaning multi-lingual), if no values are provided.
    For available pretrained models please see the `Models Hub <https://nlp.johnsnowlabs.com/models?task=Translation>`__.

    For extended examples of usage, see the `Spark NLP Workshop <https://github.com/JohnSnowLabs/spark-nlp-workshop/blob/master/tutorials/streamlit_notebooks/TRANSLATION_MARIAN.ipynb>`__.

    **Sources** :

    `MarianNMT at GitHub <https://marian-nmt.github.io/>`__

    `Marian: Fast Neural Machine Translation in C++  <https://www.aclweb.org/anthology/P18-4020/>`__

    **Paper Abstract:**

    *We present Marian, an efficient and self-contained Neural Machine Translation framework with an integrated
    automatic differentiation engine based on dynamic computation graphs. Marian is written entirely in C++. We describe
    the design of the encoder-decoder framework and demonstrate that a research-friendly toolkit can achieve high
    training and translation speed.*

    **Note:**

    This is a very computationally expensive module especially on larger sequence.
    The use of an accelerator such as GPU is recommended.

    ====================== ======================
    Input Annotation types Output Annotation type
    ====================== ======================
    ``DOCUMENT``           ``DOCUMENT``
    ====================== ======================

    Parameters
    ----------

    batchSize
        Size of every batch, by default 8
    configProtoBytes
        ConfigProto from tensorflow, serialized into byte array. Get with config_proto.SerializeToString()
    langId
        Transformer's task, e.g. summarize>, by default ""
    maxInputLength
        Controls the maximum length for encoder inputs (source language texts), by default 40
    maxOutputLength
        Controls the maximum length for decoder outputs (target language texts), by default 40

    Examples
    --------

    .. code-block:: python

        import sparknlp
        from sparknlp.base import *
        from sparknlp.common import *
        from sparknlp.annotator import *
        from sparknlp.training import *
        from pyspark.ml import Pipeline

        documentAssembler = DocumentAssembler() \\
            .setInputCol("text") \\
            .setOutputCol("document")

        sentence = SentenceDetectorDLModel.pretrained("sentence_detector_dl", "xx") \\
            .setInputCols(["document"]) \\
            .setOutputCol("sentence")

        marian = MarianTransformer.pretrained() \\
            .setInputCols(["sentence"]) \\
            .setOutputCol("translation") \\
            .setMaxInputLength(30)

        pipeline = Pipeline() \\
            .setStages([
              documentAssembler,
              sentence,
              marian
            ])

        data = spark.createDataFrame([["What is the capital of France? We should know this in french."]]).toDF("text")
        result = pipeline.fit(data).transform(data)

        result.selectExpr("explode(translation.result) as result").show(truncate=False)
        +-------------------------------------+
        |result                               |
        +-------------------------------------+
        |Quelle est la capitale de la France ?|
        |On devrait le savoir en français.    |
        +-------------------------------------+

    """

    name = "MarianTransformer"

    configProtoBytes = Param(Params._dummy(),
                             "configProtoBytes",
                             "ConfigProto from tensorflow, serialized into byte array. Get with config_proto.SerializeToString()",
                             TypeConverters.toListString)

    langId = Param(Params._dummy(), "langId", "Transformer's task, e.g. summarize>",
                   typeConverter=TypeConverters.toString)

    maxInputLength = Param(Params._dummy(), "maxInputLength",
                           "Controls the maximum length for encoder inputs (source language texts)",
                           typeConverter=TypeConverters.toInt)

    maxOutputLength = Param(Params._dummy(), "maxOutputLength",
                            "Controls the maximum length for decoder outputs (target language texts)",
                            typeConverter=TypeConverters.toInt)

    def setConfigProtoBytes(self, b):
        return self._set(configProtoBytes=b)

    def setLangId(self, value):
        return self._set(langId=value)

    def setMaxInputLength(self, value):
        return self._set(maxInputLength=value)

    def setMaxOutputLength(self, value):
        return self._set(maxOutputLength=value)

    @keyword_only
    def __init__(self, classname="com.johnsnowlabs.nlp.annotators.seq2seq.MarianTransformer", java_model=None):
        super(MarianTransformer, self).__init__(
            classname=classname,
            java_model=java_model
        )
        self._setDefault(
            batchSize=8,
            maxInputLength=40,
            maxOutputLength=40,
            langId=""
        )

    @staticmethod
    def loadSavedModel(folder, spark_session):
        from sparknlp.internal import _MarianLoader
        jModel = _MarianLoader(folder, spark_session._jsparkSession)._java_obj
        return MarianTransformer(java_model=jModel)

    @staticmethod
    def pretrained(name="opus_mt_en_fr", lang="xx", remote_loc=None):
        from sparknlp.pretrained import ResourceDownloader
        return ResourceDownloader.downloadModel(MarianTransformer, name, lang, remote_loc)


class DistilBertEmbeddings(AnnotatorModel,
                           HasEmbeddingsProperties,
                           HasCaseSensitiveProperties,
                           HasStorageRef,
                           HasBatchedAnnotate):
    """DistilBERT is a small, fast, cheap and light Transformer model trained by distilling BERT base. It has 40% less parameters than
    ``bert-base-uncased``, runs 60% faster while preserving over 95% of BERT's performances as measured on the GLUE language understanding benchmark.

    Pretrained models can be loaded with ``pretrained`` of the companion object:

    .. code-block:: python

        embeddings = DistilBertEmbeddings.pretrained() \\
            .setInputCols(["document", "token"]) \\
            .setOutputCol("embeddings")


    The default model is ``"distilbert_base_cased"``, if no name is provided.
    For available pretrained models please see the `Models Hub <https://nlp.johnsnowlabs.com/models?task=Embeddings>`__.

    For extended examples of usage, see the `Spark NLP Workshop <https://github.com/JohnSnowLabs/spark-nlp-workshop/blob/master/jupyter/transformers/HuggingFace%20in%20Spark%20NLP%20-%20DistilBERT.ipynb>`__.
    Models from the HuggingFace 🤗 Transformers library are also compatible with Spark NLP 🚀. The Spark NLP Workshop
    example shows how to import them https://github.com/JohnSnowLabs/spark-nlp/discussions/5669.

    The DistilBERT model was proposed in the paper
    `DistilBERT, a distilled version of BERT: smaller, faster, cheaper and lighter <https://arxiv.org/abs/1910.01108>`__.

    **Paper Abstract:**

    *As Transfer Learning from large-scale pre-trained models becomes more prevalent in Natural Language Processing (NLP),
    operating these large models in on-the-edge and/or under constrained computational training or inference budgets
    remains challenging. In this work, we propose a method to pre-train a smaller general-purpose language representation
    model, called DistilBERT, which can then be fine-tuned with good performances on a wide range of tasks like its larger
    counterparts. While most prior work investigated the use of distillation for building task-specific models, we leverage
    knowledge distillation during the pretraining phase and show that it is possible to reduce the size of a BERT model by
    40%, while retaining 97% of its language understanding capabilities and being 60% faster. To leverage the inductive
    biases learned by larger models during pretraining, we introduce a triple loss combining language modeling,
    distillation and cosine-distance losses. Our smaller, faster and lighter model is cheaper to pre-train and we
    demonstrate its capabilities for on-device computations in a proof-of-concept experiment and a comparative on-device
    study.*

    Tips:
      - DistilBERT doesn't have ``:obj:token_type_ids``, you don't need to indicate which token belongs to which segment. Just
        separate your segments with the separation token ``:obj:tokenizer.sep_token`` (or ``:obj:[SEP]``).
      - DistilBERT doesn't have options to select the input positions (``:obj:position_ids`` input). This could be added if
        necessary though, just let us know if you need this option.

    ====================== ======================
    Input Annotation types Output Annotation type
    ====================== ======================
    ``DOCUMENT, TOKEN``    ``WORD_EMBEDDINGS``
    ====================== ======================

    Parameters
    ----------

    batchSize
        Size of every batch, by default 8
    dimension
        Number of embedding dimensions, by default 768
    caseSensitive
        Whether to ignore case in tokens for embeddings matching, by default False
    maxSentenceLength
        Max sentence length to process, by default 128
    configProtoBytes
        ConfigProto from tensorflow, serialized into byte array. Get with config_proto.SerializeToString()

    Examples
    --------

    .. code-block:: python

        import sparknlp
        from sparknlp.base import *
        from sparknlp.common import *
        from sparknlp.annotator import *
        from sparknlp.training import *
        from pyspark.ml import Pipeline

        documentAssembler = DocumentAssembler() \\
            .setInputCol("text") \\
            .setOutputCol("document")

        tokenizer = Tokenizer() \\
            .setInputCols(["document"]) \\
            .setOutputCol("token")

        embeddings = DistilBertEmbeddings.pretrained() \\
            .setInputCols(["document", "token"]) \\
            .setOutputCol("embeddings") \\
            .setCaseSensitive(True)

        embeddingsFinisher = EmbeddingsFinisher() \\
            .setInputCols(["embeddings"]) \\
            .setOutputCols("finished_embeddings") \\
            .setOutputAsVector(True) \\
            .setCleanAnnotations(False)

        pipeline = Pipeline() \\
            .setStages([
              documentAssembler,
              tokenizer,
              embeddings,
              embeddingsFinisher
            ])

        data = spark.createDataFrame([["This is a sentence."]]).toDF("text")
        result = pipeline.fit(data).transform(data)

        result.selectExpr("explode(finished_embeddings) as result").show(5, 80)
        +--------------------------------------------------------------------------------+
        |                                                                          result|
        +--------------------------------------------------------------------------------+
        |[0.1127224713563919,-0.1982710212469101,0.5360898375511169,-0.272536993026733...|
        |[0.35534414649009705,0.13215228915214539,0.40981462597846985,0.14036104083061...|
        |[0.328085333108902,-0.06269335001707077,-0.017595693469047546,-0.024373905733...|
        |[0.15617232024669647,0.2967822253704071,0.22324979305267334,-0.04568954557180...|
        |[0.45411425828933716,0.01173491682857275,0.190129816532135,0.1178255230188369...|
        +--------------------------------------------------------------------------------+

    """

    name = "DistilBertEmbeddings"

    maxSentenceLength = Param(Params._dummy(),
                              "maxSentenceLength",
                              "Max sentence length to process",
                              typeConverter=TypeConverters.toInt)

    configProtoBytes = Param(Params._dummy(),
                             "configProtoBytes",
                             "ConfigProto from tensorflow, serialized into byte array. Get with config_proto.SerializeToString()",
                             TypeConverters.toListString)

    def setConfigProtoBytes(self, b):
        return self._set(configProtoBytes=b)

    def setMaxSentenceLength(self, value):
        return self._set(maxSentenceLength=value)

    @keyword_only
    def __init__(self, classname="com.johnsnowlabs.nlp.embeddings.DistilBertEmbeddings", java_model=None):
        super(DistilBertEmbeddings, self).__init__(
            classname=classname,
            java_model=java_model
        )
        self._setDefault(
            dimension=768,
            batchSize=8,
            maxSentenceLength=128,
            caseSensitive=False
        )

    @staticmethod
    def loadSavedModel(folder, spark_session):
        from sparknlp.internal import _DistilBertLoader
        jModel = _DistilBertLoader(folder, spark_session._jsparkSession)._java_obj
        return DistilBertEmbeddings(java_model=jModel)

    @staticmethod
    def pretrained(name="distilbert_base_cased", lang="en", remote_loc=None):
        from sparknlp.pretrained import ResourceDownloader
        return ResourceDownloader.downloadModel(DistilBertEmbeddings, name, lang, remote_loc)


class RoBertaEmbeddings(AnnotatorModel,
                        HasEmbeddingsProperties,
                        HasCaseSensitiveProperties,
                        HasStorageRef,
                        HasBatchedAnnotate):
    """The RoBERTa model was proposed in `RoBERTa: A Robustly Optimized BERT Pretraining Approach <https://arxiv.org/abs/1907.11692>`__
    by Yinhan Liu, Myle Ott, Naman Goyal, Jingfei Du, Mandar Joshi, Danqi Chen, Omer Levy, Mike Lewis, Luke Zettlemoyer, Veselin Stoyanov.
    It is based on Google's BERT model released in 2018.

    It builds on BERT and modifies key hyperparameters, removing the next-sentence pretraining objective and training with much larger mini-batches and learning rates.

    Pretrained models can be loaded with ``pretrained`` of the companion object:

    .. code-block:: python

        embeddings = RoBertaEmbeddings.pretrained() \\
            .setInputCols(["document", "token"]) \\
            .setOutputCol("embeddings")


    The default model is ``"roberta_base"``, if no name is provided.
    For available pretrained models please see the `Models Hub <https://nlp.johnsnowlabs.com/models?task=Embeddings>`__.

    For extended examples of usage, see the `Spark NLP Workshop <https://github.com/JohnSnowLabs/spark-nlp-workshop/blob/master/jupyter/transformers/HuggingFace%20in%20Spark%20NLP%20-%20RoBERTa.ipynb>`__.
    Models from the HuggingFace 🤗 Transformers library are also compatible with Spark NLP 🚀. The Spark NLP Workshop
    example shows how to import them https://github.com/JohnSnowLabs/spark-nlp/discussions/5669.

    **Paper Abstract:**

    *Language model pretraining has led to significant performance gains but careful comparison between different
    approaches is challenging. Training is computationally expensive, often done on private datasets of different sizes,
    and, as we will show, hyperparameter choices have significant impact on the final results. We present a replication
    study of BERT pretraining (Devlin et al., 2019) that carefully measures the impact of many key hyperparameters and
    training data size. We find that BERT was significantly undertrained, and can match or exceed the performance of every
    model published after it. Our best model achieves state-of-the-art results on GLUE, RACE and SQuAD. These results
    highlight the importance of previously overlooked design choices, and raise questions about the source of recently
    reported improvements. We release our models and code.*

    Tips:
      - RoBERTa has the same architecture as BERT, but uses a byte-level BPE as a tokenizer (same as GPT-2) and uses a different pretraining scheme.
      - RoBERTa doesn't have :obj:``token_type_ids``, you don't need to indicate which token belongs to which segment. Just separate your segments with the separation token :obj:``tokenizer.sep_token`` (or :obj:``</s>``)

    The original code can be found `````here````` https://github.com/pytorch/fairseq/tree/master/examples/roberta.

    ====================== ======================
    Input Annotation types Output Annotation type
    ====================== ======================
    ``DOCUMENT, TOKEN``    ``WORD_EMBEDDINGS``
    ====================== ======================

    Parameters
    ----------

    batchSize
        Size of every batch, by default 8
    dimension
        Number of embedding dimensions, by default 768
    caseSensitive
        Whether to ignore case in tokens for embeddings matching, by default True
    maxSentenceLength
        Max sentence length to process, by default 128
    configProtoBytes
        ConfigProto from tensorflow, serialized into byte array. Get with config_proto.SerializeToString()

    Examples
    --------

    .. code-block:: python

        import sparknlp
        from sparknlp.base import *
        from sparknlp.common import *
        from sparknlp.annotator import *
        from sparknlp.training import *
        from pyspark.ml import Pipeline

        documentAssembler = DocumentAssembler() \\
            .setInputCol("text") \\
            .setOutputCol("document")

        tokenizer = Tokenizer() \\
            .setInputCols(["document"]) \\
            .setOutputCol("token")

        embeddings = RoBertaEmbeddings.pretrained() \\
            .setInputCols(["document", "token"]) \\
            .setOutputCol("embeddings") \\
            .setCaseSensitive(True)

        embeddingsFinisher = EmbeddingsFinisher() \\
            .setInputCols(["embeddings"]) \\
            .setOutputCols("finished_embeddings") \\
            .setOutputAsVector(True) \\
            .setCleanAnnotations(False)

        pipeline = Pipeline() \\
            .setStages([
              documentAssembler,
              tokenizer,
              embeddings,
              embeddingsFinisher
            ])

        data = spark.createDataFrame([["This is a sentence."]]).toDF("text")
        result = pipeline.fit(data).transform(data)

        result.selectExpr("explode(finished_embeddings) as result").show(5, 80)
        +--------------------------------------------------------------------------------+
        |                                                                          result|
        +--------------------------------------------------------------------------------+
        |[0.18792399764060974,-0.14591649174690247,0.20547787845134735,0.1468472778797...|
        |[0.22845706343650818,0.18073144555091858,0.09725798666477203,-0.0417917296290...|
        |[0.07037967443466187,-0.14801117777824402,-0.03603338822722435,-0.17893412709...|
        |[-0.08734266459941864,0.2486150562763214,-0.009067727252840996,-0.24408400058...|
        |[0.22409197688102722,-0.4312366545200348,0.1401449590921402,0.356410235166549...|
        +--------------------------------------------------------------------------------+

    """

    name = "RoBertaEmbeddings"

    maxSentenceLength = Param(Params._dummy(),
                              "maxSentenceLength",
                              "Max sentence length to process",
                              typeConverter=TypeConverters.toInt)

    configProtoBytes = Param(Params._dummy(),
                             "configProtoBytes",
                             "ConfigProto from tensorflow, serialized into byte array. Get with config_proto.SerializeToString()",
                             TypeConverters.toListString)

    def setConfigProtoBytes(self, b):
        return self._set(configProtoBytes=b)

    def setMaxSentenceLength(self, value):
        return self._set(maxSentenceLength=value)

    @keyword_only
    def __init__(self, classname="com.johnsnowlabs.nlp.embeddings.RoBertaEmbeddings", java_model=None):
        super(RoBertaEmbeddings, self).__init__(
            classname=classname,
            java_model=java_model
        )
        self._setDefault(
            dimension=768,
            batchSize=8,
            maxSentenceLength=128,
            caseSensitive=True
        )

    @staticmethod
    def loadSavedModel(folder, spark_session):
        from sparknlp.internal import _RoBertaLoader
        jModel = _RoBertaLoader(folder, spark_session._jsparkSession)._java_obj
        return RoBertaEmbeddings(java_model=jModel)

    @staticmethod
    def pretrained(name="roberta_base", lang="en", remote_loc=None):
        from sparknlp.pretrained import ResourceDownloader
        return ResourceDownloader.downloadModel(RoBertaEmbeddings, name, lang, remote_loc)


class XlmRoBertaEmbeddings(AnnotatorModel,
                           HasEmbeddingsProperties,
                           HasCaseSensitiveProperties,
                           HasStorageRef,
                           HasBatchedAnnotate):
    """The XLM-RoBERTa model was proposed in `Unsupervised Cross-lingual Representation Learning at Scale <https://arxiv.org/abs/1911.02116>`__
    by Alexis Conneau, Kartikay Khandelwal, Naman Goyal, Vishrav Chaudhary, Guillaume
    Wenzek, Francisco GuzmÃ¡n, Edouard Grave, Myle Ott, Luke Zettlemoyer and Veselin Stoyanov. It is based on Facebook's
    RoBERTa model released in 2019. It is a large multi-lingual language model, trained on 2.5TB of filtered CommonCrawl
    data.

    Pretrained models can be loaded with ``pretrained`` of the companion object:

    .. code-block:: python

        embeddings = XlmRoBertaEmbeddings.pretrained() \\
            .setInputCols(["document", "token"]) \\
            .setOutputCol("embeddings")


    The default model is ``"xlm_roberta_base"``, default language is ``"xx"`` (meaning multi-lingual), if no values are provided.
    For available pretrained models please see the `Models Hub <https://nlp.johnsnowlabs.com/models?task=Embeddings>`__.

    For extended examples of usage, see the `Spark NLP Workshop <https://github.com/JohnSnowLabs/spark-nlp-workshop/blob/master/jupyter/transformers/HuggingFace%20in%20Spark%20NLP%20-%20XLM-RoBERTa.ipynb>`__.
    Models from the HuggingFace 🤗 Transformers library are also compatible with Spark NLP 🚀. The Spark NLP Workshop
    example shows how to import them https://github.com/JohnSnowLabs/spark-nlp/discussions/5669.

    **Paper Abstract:**

    *This paper shows that pretraining multilingual language models at scale leads to significant performance gains for a
    wide range of cross-lingual transfer tasks. We train a Transformer-based masked language model on one hundred
    languages, using more than two terabytes of filtered CommonCrawl data. Our model, dubbed XLM-R, significantly
    outperforms multilingual BERT (mBERT) on a variety of cross-lingual benchmarks, including +13.8% average accuracy on
    XNLI, +12.3% average F1 score on MLQA, and +2.1% average F1 score on NER. XLM-R performs particularly well on
    low-resource languages, improving 11.8% in XNLI accuracy for Swahili and 9.2% for Urdu over the previous XLM model. We
    also present a detailed empirical evaluation of the key factors that are required to achieve these gains, including the
    trade-offs between (1) positive transfer and capacity dilution and (2) the performance of high and low resource
    languages at scale. Finally, we show, for the first time, the possibility of multilingual modeling without sacrificing
    per-language performance; XLM-Ris very competitive with strong monolingual models on the GLUE and XNLI benchmarks. We
    will make XLM-R code, data, and models publicly available.*

    **Tips:**
      - XLM-RoBERTa is a multilingual model trained on 100 different languages. Unlike some XLM multilingual models, it does
        not require **lang** parameter to understand which language is used, and should be able to determine the correct
        language from the input ids.
      - This implementation is the same as RoBERTa. Refer to the RoBertaEmbeddings for usage examples
        as well as the information relative to the inputs and outputs.

    ====================== ======================
    Input Annotation types Output Annotation type
    ====================== ======================
    ``DOCUMENT, TOKEN``    ``WORD_EMBEDDINGS``
    ====================== ======================

    Parameters
    ----------

    batchSize
        Size of every batch, by default 8
    dimension
        Number of embedding dimensions, by default 768
    caseSensitive
        Whether to ignore case in tokens for embeddings matching, by default True
    maxSentenceLength
        Max sentence length to process, by default 128
    configProtoBytes
        ConfigProto from tensorflow, serialized into byte array. Get with config_proto.SerializeToString()

    Examples
    --------

    .. code-block:: python

        import sparknlp
        from sparknlp.base import *
        from sparknlp.common import *
        from sparknlp.annotator import *
        from sparknlp.training import *
        from pyspark.ml import Pipeline

        documentAssembler = DocumentAssembler() \\
            .setInputCol("text") \\
            .setOutputCol("document")

        tokenizer = Tokenizer() \\
            .setInputCols(["document"]) \\
            .setOutputCol("token")

        embeddings = XlmRoBertaEmbeddings.pretrained() \\
            .setInputCols(["document", "token"]) \\
            .setOutputCol("embeddings") \\
            .setCaseSensitive(True)

        embeddingsFinisher = EmbeddingsFinisher() \\
            .setInputCols(["embeddings"]) \\
            .setOutputCols("finished_embeddings") \\
            .setOutputAsVector(True) \\
            .setCleanAnnotations(False)

        pipeline = Pipeline() \\
            .setStages([
              documentAssembler,
              tokenizer,
              embeddings,
              embeddingsFinisher
            ])

        data = spark.createDataFrame([["This is a sentence."]]).toDF("text")
        result = pipeline.fit(data).transform(data)

        result.selectExpr("explode(finished_embeddings) as result").show(5, 80)
        +--------------------------------------------------------------------------------+
        |                                                                          result|
        +--------------------------------------------------------------------------------+
        |[-0.05969233065843582,-0.030789051204919815,0.04443822056055069,0.09564960747...|
        |[-0.038839809596538544,0.011712731793522835,0.019954433664679527,0.0667808502...|
        |[-0.03952755779027939,-0.03455188870429993,0.019103847444057465,0.04311436787...|
        |[-0.09579929709434509,0.02494969218969345,-0.014753809198737144,0.10259044915...|
        |[0.004710011184215546,-0.022148698568344116,0.011723337695002556,-0.013356896...|
        +--------------------------------------------------------------------------------+

    """

    name = "XlmRoBertaEmbeddings"

    maxSentenceLength = Param(Params._dummy(),
                              "maxSentenceLength",
                              "Max sentence length to process",
                              typeConverter=TypeConverters.toInt)

    configProtoBytes = Param(Params._dummy(),
                             "configProtoBytes",
                             "ConfigProto from tensorflow, serialized into byte array. Get with config_proto.SerializeToString()",
                             TypeConverters.toListString)

    def setConfigProtoBytes(self, b):
        return self._set(configProtoBytes=b)

    def setMaxSentenceLength(self, value):
        return self._set(maxSentenceLength=value)

    @keyword_only
    def __init__(self, classname="com.johnsnowlabs.nlp.embeddings.XlmRoBertaEmbeddings", java_model=None):
        super(XlmRoBertaEmbeddings, self).__init__(
            classname=classname,
            java_model=java_model
        )
        self._setDefault(
            dimension=768,
            batchSize=8,
            maxSentenceLength=128,
            caseSensitive=True
        )

    @staticmethod
    def loadSavedModel(folder, spark_session):
        from sparknlp.internal import _XlmRoBertaLoader
        jModel = _XlmRoBertaLoader(folder, spark_session._jsparkSession)._java_obj
        return XlmRoBertaEmbeddings(java_model=jModel)

    @staticmethod
    def pretrained(name="xlm_roberta_base", lang="xx", remote_loc=None):
        from sparknlp.pretrained import ResourceDownloader
        return ResourceDownloader.downloadModel(XlmRoBertaEmbeddings, name, lang, remote_loc)


class GraphExtraction(AnnotatorModel):

    name = "GraphExtraction"

    relationshipTypes = Param(Params._dummy(),
                              "relationshipTypes",
                              "Find paths between a pair of token and entity",
                              typeConverter=TypeConverters.toListString)

    entityTypes = Param(Params._dummy(),
                        "entityTypes",
                        "Find paths between a pair of entities",
                        typeConverter=TypeConverters.toListString)

    explodeEntities = Param(Params._dummy(),
                            "explodeEntities",
                            "When set to true find paths between entities",
                            typeConverter=TypeConverters.toBoolean)

    rootTokens = Param(Params._dummy(),
                       "rootTokens",
                       "Tokens to be consider as root to start traversing the paths. Use it along with explodeEntities",
                       typeConverter=TypeConverters.toBoolean)

    maxSentenceSize = Param(Params._dummy(),
                            "maxSentenceSize",
                            "Maximum sentence size that the annotator will process. Above this, the sentence is skipped",
                            typeConverter=TypeConverters.toInt)

    minSentenceSize = Param(Params._dummy(),
                            "minSentenceSize",
                            "Minimum sentence size that the annotator will process. Above this, the sentence is skipped",
                            typeConverter=TypeConverters.toInt)

    mergeEntities = Param(Params._dummy(),
                          "mergeEntities",
                          "Merge same neighboring entities as a single token",
                          typeConverter=TypeConverters.toBoolean)

    includeEdges = Param(Params._dummy(),
                         "includeEdges",
                         "Whether to include edges when building paths",
                         typeConverter=TypeConverters.toBoolean)

    delimiter = Param(Params._dummy(),
                      "delimiter",
                      "Delimiter symbol used for path output",
                      typeConverter=TypeConverters.toString)

    posModel = Param(Params._dummy(),
                     "posModel",
                     "Coordinates (name, lang, remoteLoc) to a pretrained POS model",
                     typeConverter=TypeConverters.toListString)

    dependencyParserModel = Param(Params._dummy(),
                                  "dependencyParserModel",
                                  "Coordinates (name, lang, remoteLoc) to a pretrained Dependency Parser model",
                                  typeConverter=TypeConverters.toListString)

    typedDependencyParserModel = Param(Params._dummy(),
                                       "typedDependencyParserModel",
                                       "Coordinates (name, lang, remoteLoc) to a pretrained Typed Dependency Parser model",
                                       typeConverter=TypeConverters.toListString)

    def setRelationshipTypes(self, value):
        return self._set(relationshipTypes=value)

    def setEntityTypes(self, value):
        return self._set(entityTypes=value)

    def setExplodeEntities(self, value):
        return self._set(explodeEntities=value)

    def setRootTokens(self, value):
        return self._set(rootTokens=value)

    def setMaxSentenceSize(self, value):
        return self._set(maxSentenceSize=value)

    def setMinSentenceSize(self, value):
        return self._set(minSentenceSize=value)

    def setMergeEntities(self, value):
        return self._set(mergeEntities=value)

    def setIncludeEdges(self, value):
        return self._set(includeEdges=value)

    def setDelimiter(self, value):
        return self._set(delimiter=value)

    def setPosModel(self, value):
        return self._set(posModel=value)

    def setDependencyParserModel(self, value):
        return self._set(dependencyParserModel=value)

    def setTypedDependencyParserModel(self, value):
        return self._set(typedDependencyParserModel=value)

    @keyword_only
    def __init__(self, classname="com.johnsnowlabs.nlp.annotators.GraphExtraction", java_model=None):
        super(GraphExtraction, self).__init__(
            classname=classname,
            java_model=java_model
        )
        self._setDefault(
            maxSentenceSize=1000,
            minSentenceSize=2
<<<<<<< HEAD
        )
=======
        )


class BertForTokenClassification(AnnotatorModel,
                                 HasCaseSensitiveProperties,
                                 HasBatchedAnnotate):
    name = "BERT_FOR_TOKEN_CLASSIFICATION"

    maxSentenceLength = Param(Params._dummy(),
                              "maxSentenceLength",
                              "Max sentence length to process",
                              typeConverter=TypeConverters.toInt)

    configProtoBytes = Param(Params._dummy(),
                             "configProtoBytes",
                             "ConfigProto from tensorflow, serialized into byte array. Get with config_proto.SerializeToString()",
                             TypeConverters.toListString)

    def setConfigProtoBytes(self, b):
        return self._set(configProtoBytes=b)

    def setMaxSentenceLength(self, value):
        return self._set(maxSentenceLength=value)

    @keyword_only
    def __init__(self, classname="com.johnsnowlabs.nlp.annotators.classifier.dl.BertForTokenClassification",
                 java_model=None):
        super(BertForTokenClassification, self).__init__(
            classname=classname,
            java_model=java_model
        )
        self._setDefault(
            batchSize=8,
            maxSentenceLength=128,
            caseSensitive=True
        )

    @staticmethod
    def loadSavedModel(folder, spark_session):
        from sparknlp.internal import _BertTokenClassifierLoader
        jModel = _BertTokenClassifierLoader(folder, spark_session._jsparkSession)._java_obj
        return BertForTokenClassification(java_model=jModel)

    @staticmethod
    def pretrained(name="bert_base_token_classifier_conll03", lang="en", remote_loc=None):
        from sparknlp.pretrained import ResourceDownloader
        return ResourceDownloader.downloadModel(BertForTokenClassification, name, lang, remote_loc)


class DistilBertForTokenClassification(AnnotatorModel,
                                       HasCaseSensitiveProperties,
                                       HasBatchedAnnotate):
    name = "DISTILBERT_FOR_TOKEN_CLASSIFICATION"

    maxSentenceLength = Param(Params._dummy(),
                              "maxSentenceLength",
                              "Max sentence length to process",
                              typeConverter=TypeConverters.toInt)

    configProtoBytes = Param(Params._dummy(),
                             "configProtoBytes",
                             "ConfigProto from tensorflow, serialized into byte array. Get with config_proto.SerializeToString()",
                             TypeConverters.toListString)

    def setConfigProtoBytes(self, b):
        return self._set(configProtoBytes=b)

    def setMaxSentenceLength(self, value):
        return self._set(maxSentenceLength=value)

    @keyword_only
    def __init__(self, classname="com.johnsnowlabs.nlp.annotators.classifier.dl.DistilBertForTokenClassification",
                 java_model=None):
        super(DistilBertForTokenClassification, self).__init__(
            classname=classname,
            java_model=java_model
        )
        self._setDefault(
            batchSize=8,
            maxSentenceLength=128,
            caseSensitive=True
        )

    @staticmethod
    def loadSavedModel(folder, spark_session):
        from sparknlp.internal import _DistilBertTokenClassifierLoader
        jModel = _DistilBertTokenClassifierLoader(folder, spark_session._jsparkSession)._java_obj
        return DistilBertForTokenClassification(java_model=jModel)

    @staticmethod
    def pretrained(name="distilbert_base_token_classifier_conll03", lang="en", remote_loc=None):
        from sparknlp.pretrained import ResourceDownloader
        return ResourceDownloader.downloadModel(DistilBertForTokenClassification, name, lang, remote_loc)


class LongformerEmbeddings(AnnotatorModel,
                           HasEmbeddingsProperties,
                           HasCaseSensitiveProperties,
                           HasStorageRef,
                           HasBatchedAnnotate):
    name = "LONGFORMER_EMBEDDINGS"

    maxSentenceLength = Param(Params._dummy(),
                              "maxSentenceLength",
                              "Max sentence length to process",
                              typeConverter=TypeConverters.toInt)

    configProtoBytes = Param(Params._dummy(),
                             "configProtoBytes",
                             "ConfigProto from tensorflow, serialized into byte array. Get with config_proto.SerializeToString()",
                             TypeConverters.toListString)

    def setConfigProtoBytes(self, b):
        return self._set(configProtoBytes=b)

    def setMaxSentenceLength(self, value):
        return self._set(maxSentenceLength=value)

    @keyword_only
    def __init__(self, classname="com.johnsnowlabs.nlp.embeddings.LongformerEmbeddings", java_model=None):
        super(LongformerEmbeddings, self).__init__(
            classname=classname,
            java_model=java_model
        )
        self._setDefault(
            dimension=768,
            batchSize=8,
            maxSentenceLength=1024,
            caseSensitive=True
        )

    @staticmethod
    def loadSavedModel(folder, spark_session):
        from sparknlp.internal import _LongformerLoader
        jModel = _LongformerLoader(folder, spark_session._jsparkSession)._java_obj
        return LongformerEmbeddings(java_model=jModel)

    @staticmethod
    def pretrained(name="longformer_base_4096", lang="en", remote_loc=None):
        from sparknlp.pretrained import ResourceDownloader
        return ResourceDownloader.downloadModel(LongformerEmbeddings, name, lang, remote_loc)
>>>>>>> 0af842f9
<|MERGE_RESOLUTION|>--- conflicted
+++ resolved
@@ -9909,9 +9909,6 @@
         self._setDefault(
             maxSentenceSize=1000,
             minSentenceSize=2
-<<<<<<< HEAD
-        )
-=======
         )
 
 
@@ -10052,5 +10049,4 @@
     @staticmethod
     def pretrained(name="longformer_base_4096", lang="en", remote_loc=None):
         from sparknlp.pretrained import ResourceDownloader
-        return ResourceDownloader.downloadModel(LongformerEmbeddings, name, lang, remote_loc)
->>>>>>> 0af842f9
+        return ResourceDownloader.downloadModel(LongformerEmbeddings, name, lang, remote_loc)