import sbtassembly.MergeStrategy

/** ------- Spark version start ------- */
val spark23Ver = "2.3.4"
val spark24Ver = "2.4.7"
val spark30Ver = "3.0.1"

val is_gpu = System.getProperty("is_gpu", "false")
val is_opt = System.getProperty("is_opt", "false")
val is_spark23 = System.getProperty("is_spark23", "false")
val is_spark24 = System.getProperty("is_spark24", "false")

def getSparkVersion(is_spark23: String, is_spark24: String): String = {
  if(is_spark24 == "true") spark24Ver
  else
    if(is_spark23=="true") spark23Ver
    else spark30Ver
}

val sparkVer = getSparkVersion(is_spark23, is_spark24)
/** ------- Spark version end ------- */

/** ------- Scala version start ------- */
lazy val scala211 = "2.11.12"
lazy val scala212 = "2.12.10"
lazy val scalaVer = if(is_spark23 == "true" | is_spark24 == "true") scala211 else scala212

lazy val supportedScalaVersions = List(scala212, scala211)

val scalaTestVersion = "3.0.0"
/** ------- Scala version end ------- */


/** Package attributes */
def getPackageName(is_spark23: String, is_spark24: String, is_gpu: String): String = {
  if (is_gpu.equals("true") && is_spark23.equals("true")){
    "spark-nlp-gpu-spark23"
  }else if (is_gpu.equals("true") && is_spark24.equals("true")){
    "spark-nlp-gpu-spark24"
  }else if (is_gpu.equals("true") && is_spark24.equals("false")){
    "spark-nlp-gpu"
  }else if (is_gpu.equals("false") && is_spark23.equals("true")){
    "spark-nlp-spark23"
  }else if (is_gpu.equals("false") && is_spark24.equals("true")){
    "spark-nlp-spark24"
  }else{
    "spark-nlp"
  }
}

name:= getPackageName(is_spark23, is_spark24, is_gpu)

organization:= "com.johnsnowlabs.nlp"

<<<<<<< HEAD
version := "3.0.0-rc1"
=======
version := "2.7.5"
>>>>>>> e12b38d5

scalaVersion in ThisBuild := scalaVer

scalacOptions in ThisBuild += "-target:jvm-1.8"

/** DEPRECATED **/
/** Spark-Package attributes */
/*
sparkVersion in ThisBuild := sparkVer
spName in ThisBuild := "JohnSnowLabs/spark-nlp"
sparkComponents in ThisBuild ++= Seq("mllib")
spIncludeMaven in ThisBuild:= false
spAppendScalaVersion := false
ivyScala := ivyScala.value map {
  _.copy(overrideScalaVersion = true)
}
*/

licenses  += "Apache-2.0" -> url("http://opensource.org/licenses/Apache-2.0")

resolvers in ThisBuild += "Maven Central" at "https://central.maven.org/maven2/"

resolvers in ThisBuild += "Spring Plugins" at "https://repo.spring.io/plugins-release/"

resolvers in ThisBuild += "Another Maven" at "https://mvnrepository.com/artifact/"

assemblyShadeRules in assembly := Seq(
  ShadeRule.rename("org.apache.http.**" -> "org.apache.httpShaded@1").inAll,
  ShadeRule.rename("com.amazonaws.**" -> "com.amazonawsShaded@1").inAll
  
)

assemblyOption in assembly := (assemblyOption in assembly).value.copy(
  includeScala = false
)

credentials += Credentials(Path.userHome / ".ivy2" / ".sbtcredentials")

/** Bintray settings */
bintrayPackageLabels := Seq("nlp", "nlu",
  "natural-language-processing", "natural-language-understanding",
  "spark", "spark-ml", "pyspark", "machine-learning",
  "named-entity-recognition", "sentiment-analysis", "lemmatizer", "spell-checker",
  "tokenizer", "stemmer", "part-of-speech-tagger", "annotation-framework")

bintrayRepository := "spark-nlp"

bintrayOrganization:= Some("johnsnowlabs")

sonatypeProfileName := "com.johnsnowlabs"

publishTo := Some(
  if (isSnapshot.value)
    Opts.resolver.sonatypeSnapshots
  else
    Opts.resolver.sonatypeStaging
)

homepage:= Some(url("https://nlp.johnsnowlabs.com"))

scmInfo:= Some(
  ScmInfo(
    url("https://github.com/JohnSnowLabs/spark-nlp"),
    "scm:git@github.com:JohnSnowLabs/spark-nlp.git"
  )
)

developers in ThisBuild:= List(
  Developer(id="saifjsl", name="Saif Addin", email="saif@johnsnowlabs.com", url=url("https://github.com/saifjsl")),
  Developer(id="maziyarpanahi", name="Maziyar Panahi", email="maziyar@johnsnowlabs.com", url=url("https://github.com/maziyarpanahi")),
  Developer(id="albertoandreottiATgmail", name="Alberto Andreotti", email="alberto@pacific.ai", url=url("https://github.com/albertoandreottiATgmail")),
  Developer(id="danilojsl", name="Danilo Burbano", email="danilo@johnsnowlabs.com", url=url("https://github.com/danilojsl")),
  Developer(id="rohit13k", name="Rohit Kumar", email="rohit@johnsnowlabs.com", url=url("https://github.com/rohit13k")),
  Developer(id="aleksei-ai", name="Aleksei Alekseev", email="aleksei@pacific.ai", url=url("https://github.com/aleksei-ai")),
  Developer(id="showy", name="Eduardo Muñoz", email="eduardo@johnsnowlabs.com", url=url("https://github.com/showy")),
  Developer(id="C-K-Loan", name="Christian Kasim Loan", email="christian@johnsnowlabs.com", url=url("https://github.com/C-K-Loan")),
  Developer(id="wolliq", name="Stefano Lori", email="stefano@johnsnowlabs.com", url=url("https://github.com/wolliq")),
  Developer(id="vankov", name="Ivan Vankov", email="ivan@johnsnowlabs.com", url=url("https://github.com/vankov"))
)


scalacOptions in (Compile, doc) ++= Seq(
  "-doc-title",
  "-target:jvm-1.8",
  "Spark NLP " + version.value + " ScalaDoc"
)
target in Compile in doc := baseDirectory.value / "docs/api"

lazy val analyticsDependencies = Seq(
  "org.apache.spark" %% "spark-core" % sparkVer % Provided,
  "org.apache.spark" %% "spark-mllib" % sparkVer % Provided
)

lazy val testDependencies = Seq(
  "org.scalatest" %% "scalatest" % scalaTestVersion % "test"
)

lazy val utilDependencies = Seq(
  "com.typesafe" % "config" % "1.3.0",
  "org.rocksdb" % "rocksdbjni" % "6.5.3",
  "com.amazonaws" % "aws-java-sdk" % "1.7.4"
    exclude("com.fasterxml.jackson.core", "jackson-annotations")
    exclude("com.fasterxml.jackson.core", "jackson-databind")
    exclude("com.fasterxml.jackson.core", "jackson-core")
    exclude("commons-configuration","commons-configuration"),
  "com.github.universal-automata" % "liblevenshtein" % "3.0.0"
    exclude("com.google.guava", "guava")
    exclude("org.apache.commons", "commons-lang3"),
  "com.navigamez" % "greex" % "1.0",
  "org.json4s" %% "json4s-ext" % "3.5.3"

)


lazy val typedDependencyParserDependencies = Seq(
  "net.sf.trove4j" % "trove4j" % "3.0.3",
  "junit" % "junit" % "4.10" % Test
)
val tensorflowDependencies: Seq[sbt.ModuleID] =
  if (is_gpu.equals("true"))
    Seq(
      "org.tensorflow" % "tensorflow-core-platform-gpu" % "0.2.0"
        exclude("com.fasterxml.jackson.core", "jackson-databind")
    )
  else if(is_opt.equals("true"))
    Seq("org.tensorflow" % "tensorflow-core-platform-mkl" % "0.2.0"
      exclude("com.fasterxml.jackson.core", "jackson-databind")
      exclude("com.fasterxml.jackson.core", "jackson-core")
      exclude("com.fasterxml.jackson.core", "jackson-annotations")
    )
  else
    Seq(
      "org.tensorflow" % "tensorflow-core-platform" % "0.2.0"
        exclude("com.fasterxml.jackson.core", "jackson-databind")
        exclude("com.fasterxml.jackson.core", "jackson-core")
        exclude("com.fasterxml.jackson.core", "jackson-annotations")
    )
lazy val mavenProps = settingKey[Unit]("workaround for Maven properties")

lazy val root = (project in file("."))
  .settings(
    crossScalaVersions := supportedScalaVersions,
    libraryDependencies ++=
      analyticsDependencies ++
        testDependencies ++
        utilDependencies ++
        tensorflowDependencies++
        typedDependencyParserDependencies,
    // TODO potentially improve this?
    mavenProps := {sys.props("javacpp.platform.extension") = if (is_gpu.equals("true")) "-gpu" else "" }
  )

/** Shading protobuf 2.5.0 for protobuf TF2 */
val ShadedProtoBufVersion = "3.8.0"

assemblyShadeRules in assembly := Seq(
  ShadeRule.rename("com.google.protobuf.*" -> "shadedproto.@1").inAll
)

assemblyMergeStrategy in assembly := {
  case PathList("META-INF", "versions", "9", "module-info.class")  => MergeStrategy.discard
  case PathList("apache.commons.lang3", _ @ _*)  => MergeStrategy.discard
  case PathList("org.apache.hadoop", xs @ _*)  => MergeStrategy.first
  case PathList("com.amazonaws", xs @ _*)  => MergeStrategy.last
  case PathList("com.fasterxml.jackson") => MergeStrategy.first
  case PathList("META-INF", "io.netty.versions.properties")  => MergeStrategy.first
  case PathList("org", "tensorflow", _ @ _*)  => MergeStrategy.first
  case x =>
    val oldStrategy = (assemblyMergeStrategy in assembly).value
    oldStrategy(x)
}

/** Test tagging start */
// Command line fast:test
lazy val FastTest = config("fast") extend Test
// Command line slow:test
lazy val SlowTest = config("slow") extend Test

configs(FastTest, SlowTest)

parallelExecution in Test := false
logBuffered in Test := false
testOptions in Test := Seq(Tests.Argument("-l", "com.johnsnowlabs.tags.SlowTest")) // exclude

inConfig(FastTest)(Defaults.testTasks)
testOptions in FastTest := Seq(Tests.Argument("-l", "com.johnsnowlabs.tags.SlowTest")) // exclude
parallelExecution in FastTest := false

inConfig(SlowTest)(Defaults.testTasks)
testOptions in SlowTest := Seq(Tests.Argument("-n", "com.johnsnowlabs.tags.SlowTest")) // include
parallelExecution in SlowTest := false
/** Test tagging end */

scalacOptions ++= Seq(
  "-feature",
  "-language:implicitConversions"
)
scalacOptions in(Compile, doc) ++= Seq(
  "-groups"
)
/** Enable for debugging */
testOptions in Test += Tests.Argument("-oF")

/** Disables tests in assembly */
test in assembly := {}

/** Publish test artifact **/
publishArtifact in Test := true

/** Copies the assembled jar to the pyspark/lib dir **/
lazy val copyAssembledJar = taskKey[Unit]("Copy assembled jar to pyspark/lib")
lazy val copyAssembledJarForPyPi = taskKey[Unit]("Copy assembled jar to pyspark/sparknlp/lib")

copyAssembledJar := {
  val jarFilePath = (assemblyOutputPath in assembly).value
  val newJarFilePath = baseDirectory( _ / "python" / "lib" /  "sparknlp.jar").value
  IO.copyFile(jarFilePath, newJarFilePath)
  println(s"[info] $jarFilePath copied to $newJarFilePath ")
}

copyAssembledJarForPyPi := {
  val jarFilePath = (assemblyOutputPath in assembly).value
  val newJarFilePath = baseDirectory( _ / "python" / "sparknlp" / "lib"  / "sparknlp.jar").value
  IO.copyFile(jarFilePath, newJarFilePath)
  println(s"[info] $jarFilePath copied to $newJarFilePath ")
}<|MERGE_RESOLUTION|>--- conflicted
+++ resolved
@@ -52,11 +52,7 @@
 
 organization:= "com.johnsnowlabs.nlp"
 
-<<<<<<< HEAD
 version := "3.0.0-rc1"
-=======
-version := "2.7.5"
->>>>>>> e12b38d5
 
 scalaVersion in ThisBuild := scalaVer
 
