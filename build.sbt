import sbtassembly.MergeStrategy

/** ------- Spark version start ------- */
val spark23Ver = "2.3.4"
val spark24Ver = "2.4.7"
val spark30Ver = "3.0.1"

val is_gpu = System.getProperty("is_gpu","false")
val is_opt = System.getProperty("is_opt","false")
val is_spark23 = System.getProperty("is_spark23","false")
//TODO breaking with older spark Why???
val is_spark30 = System.getProperty("is_spark30","false")

def getSparkVersion(is_spark23: String, is_spark30: String): String = {
  if(is_spark30 == "true") spark30Ver
  else
    if(is_spark23=="false") spark24Ver
    else spark23Ver
}

val sparkVer = getSparkVersion(is_spark23, is_spark30)
/** ------- Spark version end ------- */

/** ------- Scala version start ------- */
lazy val scala211 = "2.11.12"
lazy val scala212 = "2.12.13"
lazy val scalaVer = if(is_spark30 =="true") scala212 else scala211

lazy val supportedScalaVersions = List(scala212, scala211)

val scalaTestVersion = "3.0.0"
/** ------- Scala version end ------- */


/** Package attributes */

def getPackageName(is_spark23: String, is_spark30: String, is_gpu: String): String = {
  if (is_gpu.equals("true") && is_spark23.equals("true")){
    "spark-nlp-gpu-spark23"
  }else if (is_gpu.equals("true") && is_spark30.equals("true")){
    "spark-nlp-gpu-spark30"
  }else if (is_gpu.equals("true") && is_spark30.equals("false")){
    "spark-nlp-gpu"
  }else if (is_gpu.equals("false") && is_spark23.equals("true")){
    "spark-nlp-spark23"
  }else if (is_gpu.equals("false") && is_spark30.equals("true")){
    "spark-nlp-spark30"
  }else{
    "spark-nlp"
  }
}

name:= getPackageName(is_spark23, is_spark30, is_gpu)

organization:= "com.johnsnowlabs.nlp"

version := "2.7.2"

scalaVersion in ThisBuild := scalaVer

sparkVersion in ThisBuild := sparkVer

scalacOptions in ThisBuild += "-target:jvm-1.8"

/** Spark-Package attributes */
spName in ThisBuild := "JohnSnowLabs/spark-nlp"

sparkComponents in ThisBuild ++= Seq("mllib")

licenses  += "Apache-2.0" -> url("http://opensource.org/licenses/Apache-2.0")

spIncludeMaven in ThisBuild:= false

spAppendScalaVersion := false

resolvers in ThisBuild += "Maven Central" at "https://central.maven.org/maven2/"

resolvers in ThisBuild += "Spring Plugins" at "http://repo.spring.io/plugins-release/"

resolvers in ThisBuild += "Another Maven" at "https://mvnrepository.com/artifact/"

assemblyOption in assembly := (assemblyOption in assembly).value.copy(
  includeScala = false
)

credentials += Credentials(Path.userHome / ".ivy2" / ".sbtcredentials")

ivyScala := ivyScala.value map {
  _.copy(overrideScalaVersion = true)
}

/** Bintray settings */
bintrayPackageLabels := Seq("nlp", "nlu",
  "natural-language-processing", "natural-language-understanding",
  "spark", "spark-ml", "pyspark", "machine-learning",
  "named-entity-recognition", "sentiment-analysis", "lemmatizer", "spell-checker",
  "tokenizer", "stemmer", "part-of-speech-tagger", "annotation-framework")

bintrayRepository := "spark-nlp"

bintrayOrganization:= Some("johnsnowlabs")

sonatypeProfileName := "com.johnsnowlabs"

publishTo := Some(
  if (isSnapshot.value)
    Opts.resolver.sonatypeSnapshots
  else
    Opts.resolver.sonatypeStaging
)

homepage:= Some(url("https://nlp.johnsnowlabs.com"))

scmInfo:= Some(
  ScmInfo(
    url("https://github.com/JohnSnowLabs/spark-nlp"),
    "scm:git@github.com:JohnSnowLabs/spark-nlp.git"
  )
)

developers in ThisBuild:= List(
  Developer(id="saifjsl", name="Saif Addin", email="saif@johnsnowlabs.com", url=url("https://github.com/saifjsl")),
  Developer(id="maziyarpanahi", name="Maziyar Panahi", email="maziyar@johnsnowlabs.com", url=url("https://github.com/maziyarpanahi")),
  Developer(id="albertoandreottiATgmail", name="Alberto Andreotti", email="alberto@pacific.ai", url=url("https://github.com/albertoandreottiATgmail")),
  Developer(id="danilojsl", name="Danilo Burbano", email="danilo@johnsnowlabs.com", url=url("https://github.com/danilojsl")),
  Developer(id="rohit13k", name="Rohit Kumar", email="rohit@johnsnowlabs.com", url=url("https://github.com/rohit13k")),
  Developer(id="aleksei-ai", name="Aleksei Alekseev", email="aleksei@pacific.ai", url=url("https://github.com/aleksei-ai")),
  Developer(id="showy", name="Eduardo Muñoz", email="eduardo@johnsnowlabs.com", url=url("https://github.com/showy")),
  Developer(id="C-K-Loan", name="Christian Kasim Loan", email="christian@johnsnowlabs.com", url=url("https://github.com/C-K-Loan")),
  Developer(id="wolliq", name="Stefano Lori", email="stefano@johnsnowlabs.com", url=url("https://github.com/wolliq")),
  Developer(id="vankov", name="Ivan Vankov", email="ivan@johnsnowlabs.com", url=url("https://github.com/vankov"))
)


scalacOptions in (Compile, doc) ++= Seq(
  "-doc-title",
  "-target:jvm-1.8",
  "Spark NLP " + version.value + " ScalaDoc"
)
target in Compile in doc := baseDirectory.value / "docs/api"

<<<<<<< HEAD
//val suffix = if (scalaVersion.value.startsWith("2.12")) "_2.12" else ""
lazy val analyticsDependencies = Seq(
  "org.apache.spark" %% s"spark-core" % sparkVer % Provided,
  "org.apache.spark" %% s"spark-mllib" % sparkVer % Provided
=======
lazy val analyticsDependencies = Seq(
  "org.apache.spark" %% "spark-core" % sparkVer % Provided,
  "org.apache.spark" %% "spark-mllib" % sparkVer % Provided
>>>>>>> 66e16ae5
)

lazy val testDependencies = Seq(
  "org.scalatest" %% "scalatest" % scalaTestVersion % "test"
)

lazy val utilDependencies = Seq(
  "com.typesafe" % "config" % "1.3.0",
  "org.rocksdb" % "rocksdbjni" % "6.5.3",
  "org.apache.hadoop" % "hadoop-aws" %  "3.2.0"
    exclude("com.fasterxml.jackson.core", "jackson-annotations")
    exclude("com.fasterxml.jackson.core", "jackson-databind")
    exclude("com.fasterxml.jackson.core", "jackson-core")
    exclude("commons-configuration","commons-configuration")
    exclude("com.amazonaws","aws-java-sdk-bundle")
    exclude("org.apache.hadoop" ,"hadoop-common"),
  "com.amazonaws" % "aws-java-sdk-core" % "1.11.603"
    exclude("com.fasterxml.jackson.core", "jackson-annotations")
    exclude("com.fasterxml.jackson.core", "jackson-databind")
    exclude("com.fasterxml.jackson.core", "jackson-core")
    exclude("commons-configuration","commons-configuration"),
  "com.amazonaws" % "aws-java-sdk-s3" % "1.11.603",
  "com.github.universal-automata" % "liblevenshtein" % "3.0.0"
    exclude("com.google.guava", "guava")
    exclude("org.apache.commons", "commons-lang3"),
  "com.navigamez" % "greex" % "1.0",
  "org.json4s" %% "json4s-ext" % "3.5.3"

)


lazy val typedDependencyParserDependencies = Seq(
  "net.sf.trove4j" % "trove4j" % "3.0.3",
  "junit" % "junit" % "4.10" % Test
)
val tensorflowDependencies: Seq[sbt.ModuleID] =
  if (is_gpu.equals("true"))
    Seq(
      "org.tensorflow" % "tensorflow-core-platform-gpu" % "0.2.0"
        exclude("com.fasterxml.jackson.core", "jackson-databind")
<<<<<<< HEAD
    )
  else
    Seq(
      "org.tensorflow" % "tensorflow-core-platform" % "0.2.0"
=======
    )
  else if(is_opt.equals("true"))
    Seq("org.tensorflow" % "tensorflow-core-platform-mkl" % "0.2.0"
      exclude("com.fasterxml.jackson.core", "jackson-databind")
      exclude("com.fasterxml.jackson.core", "jackson-core")
      exclude("com.fasterxml.jackson.core", "jackson-annotations")
    )
  else
    Seq(
      "org.tensorflow" % "tensorflow-core-platform-mkl" % "0.2.0"
>>>>>>> 66e16ae5
        exclude("com.fasterxml.jackson.core", "jackson-databind")
        exclude("com.fasterxml.jackson.core", "jackson-core")
        exclude("com.fasterxml.jackson.core", "jackson-annotations")
    )
lazy val mavenProps = settingKey[Unit]("workaround for Maven properties")

lazy val root = (project in file("."))
  .settings(
    crossScalaVersions := supportedScalaVersions,
    libraryDependencies ++=
      analyticsDependencies ++
        testDependencies ++
        utilDependencies ++
        tensorflowDependencies++
        typedDependencyParserDependencies,
    // TODO potentially improve this?
    mavenProps := {sys.props("javacpp.platform.extension") = if (is_gpu.equals("true")) "-gpu" else "" }
  )

assemblyMergeStrategy in assembly := {
  case PathList("META-INF", "versions", "9", "module-info.class")  => MergeStrategy.discard
  case PathList("apache.commons.lang3", _ @ _*)  => MergeStrategy.discard
  case PathList("org.apache.hadoop", xs @ _*)  => MergeStrategy.first
  case PathList("com.amazonaws", xs @ _*)  => MergeStrategy.last
  case PathList("com.fasterxml.jackson") => MergeStrategy.first
  case PathList("META-INF", "io.netty.versions.properties")  => MergeStrategy.first
  case PathList("org", "tensorflow", _ @ _*)  => MergeStrategy.first
  case x =>
    val oldStrategy = (assemblyMergeStrategy in assembly).value
    oldStrategy(x)
}

/** Test tagging start */
// Command line fast:test
lazy val FastTest = config("fast") extend Test
// Command line slow:test
lazy val SlowTest = config("slow") extend Test

configs(FastTest, SlowTest)

parallelExecution in Test := false
logBuffered in Test := false
testOptions in Test := Seq(Tests.Argument("-l", "com.johnsnowlabs.tags.SlowTest")) // exclude

inConfig(FastTest)(Defaults.testTasks)
testOptions in FastTest := Seq(Tests.Argument("-l", "com.johnsnowlabs.tags.SlowTest")) // exclude
parallelExecution in FastTest := false

inConfig(SlowTest)(Defaults.testTasks)
testOptions in SlowTest := Seq(Tests.Argument("-n", "com.johnsnowlabs.tags.SlowTest")) // include
parallelExecution in SlowTest := false
/** Test tagging end */

scalacOptions ++= Seq(
  "-feature",
  "-language:implicitConversions"
)
scalacOptions in(Compile, doc) ++= Seq(
  "-groups"
)
/** Enable for debugging */
testOptions in Test += Tests.Argument("-oF")

/** Disables tests in assembly */
test in assembly := {}

/** Publish test artifact **/
publishArtifact in Test := true

/** Copies the assembled jar to the pyspark/lib dir **/
lazy val copyAssembledJar = taskKey[Unit]("Copy assembled jar to pyspark/lib")
lazy val copyAssembledJarForPyPi = taskKey[Unit]("Copy assembled jar to pyspark/sparknlp/lib")

copyAssembledJar := {
  val jarFilePath = (assemblyOutputPath in assembly).value
  val newJarFilePath = baseDirectory( _ / "python" / "lib" /  "sparknlp.jar").value
  IO.copyFile(jarFilePath, newJarFilePath)
  println(s"[info] $jarFilePath copied to $newJarFilePath ")
}

copyAssembledJarForPyPi := {
  val jarFilePath = (assemblyOutputPath in assembly).value
  val newJarFilePath = baseDirectory( _ / "python" / "sparknlp" / "lib"  / "sparknlp.jar").value
  IO.copyFile(jarFilePath, newJarFilePath)
  println(s"[info] $jarFilePath copied to $newJarFilePath ")
}<|MERGE_RESOLUTION|>--- conflicted
+++ resolved
@@ -139,16 +139,9 @@
 )
 target in Compile in doc := baseDirectory.value / "docs/api"
 
-<<<<<<< HEAD
-//val suffix = if (scalaVersion.value.startsWith("2.12")) "_2.12" else ""
-lazy val analyticsDependencies = Seq(
-  "org.apache.spark" %% s"spark-core" % sparkVer % Provided,
-  "org.apache.spark" %% s"spark-mllib" % sparkVer % Provided
-=======
 lazy val analyticsDependencies = Seq(
   "org.apache.spark" %% "spark-core" % sparkVer % Provided,
   "org.apache.spark" %% "spark-mllib" % sparkVer % Provided
->>>>>>> 66e16ae5
 )
 
 lazy val testDependencies = Seq(
@@ -189,12 +182,6 @@
     Seq(
       "org.tensorflow" % "tensorflow-core-platform-gpu" % "0.2.0"
         exclude("com.fasterxml.jackson.core", "jackson-databind")
-<<<<<<< HEAD
-    )
-  else
-    Seq(
-      "org.tensorflow" % "tensorflow-core-platform" % "0.2.0"
-=======
     )
   else if(is_opt.equals("true"))
     Seq("org.tensorflow" % "tensorflow-core-platform-mkl" % "0.2.0"
@@ -205,7 +192,6 @@
   else
     Seq(
       "org.tensorflow" % "tensorflow-core-platform-mkl" % "0.2.0"
->>>>>>> 66e16ae5
         exclude("com.fasterxml.jackson.core", "jackson-databind")
         exclude("com.fasterxml.jackson.core", "jackson-core")
         exclude("com.fasterxml.jackson.core", "jackson-annotations")
